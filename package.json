{
  "name": "@gooddollar/goodserver",
  "version": "1.30.1-18",
  "description": "GoodDollar Server",
  "main": "src/server/index.js",
  "engines": {
    "node": "10.21.0"
  },
  "scripts": {
    "build": "webpack --mode production --config webpack.server.config.js",
    "postbuild": "babel-node scripts/dbUpdates.js",
    "test": "jest --silent=false --verbose=false --forceExit --detectOpenHandles --maxWorkers=1",
    "test:staging": "jest --forceExit --detectOpenHandles",
    "test:setup": "./scripts/blockchainTestSetup.sh",
    "coverage": "jest --forceExit --detectOpenHandles --coverage --maxWorkers=1",
    "coveralls": "cat ./coverage/lcov.info | node node_modules/.bin/coveralls",
    "start": "node dist/server.js",
    "start:dev": "webpack  --mode development --config webpack.server.config.js --watch --verbose",
    "dev": "npm run start:dev | pino-pretty -c -f -s \"msg!='request completed'\"",
    "dev:local": "npm link @gooddollar/goodcontracts && npm run dev",
    "prod:local": "npm run build && PORT=3003 npm run prod",
    "prod": "npm start -- --inspect --optimize_for_size --max_old_space_size=460 | pino-pretty -c -f -s \"msg!='request completed'\"",
    "flow": "flow",
    "docs": "node scripts/docs.js",
    "version": "auto-changelog -p && git add CHANGELOG.md"
  },
  "repository": {
    "type": "git",
    "url": "https://github.com/GoodDollar/GoodServer.git"
  },
  "keywords": [
    "UBI",
    "basic",
    "income",
    "gooddollar",
    "dapp",
    "ethereum",
    "smart",
    "contracts"
  ],
  "author": "GoodDollar Community <builders@gooddollar.org>",
  "license": "MIT",
  "bugs": {
    "url": "https://github.com/GoodDollar/GoodServer/issues"
  },
  "homepage": "https://gooddollar.org",
  "dependencies": {
    "@babel/polyfill": "^7.11.5",
    "@babel/runtime": "^7.16.5",
    "@gooddollar/goodcontracts": "^2.6.1",
<<<<<<< HEAD
    "@gooddollar/goodprotocol": "^1.0.9",
=======
    "@gooddollar/goodprotocol": "^1.0.8",
>>>>>>> a88ac320
    "@gooddollar/gun": "^0.2020.910",
    "@gooddollar/gun-pk-auth": "^1.1.0",
    "@sendgrid/mail": "^6.5.5",
    "@sentry/integrations": "^5.24.2",
    "@sentry/node": "^5.24.2",
    "@textile/crypto": "^4.2.0",
    "@toruslabs/fetch-node-details": "^3.0.2",
    "@toruslabs/torus.js": "^3.0.0",
    "apidoc": "^0.17.7",
    "apidoc-markdown": "^0.2.1",
    "async-lock": "^1.2.4",
    "auto-changelog": "^1.16.4",
    "await-mutex": "^1.0.2",
    "aws-sdk": "^2.814.0",
    "axios": "^0.24.0",
    "big-number": "^2.0.0",
    "bip39-light": "^1.0.7",
    "body-parser": "^1.19.0",
    "convict": "^4.4.1",
    "cookie-parser": "^1.4.5",
    "cors": "^2.8.5",
    "cron": "^1.8.2",
    "cross-fetch": "^3.0.6",
    "delay": "^4.4.0",
    "dotenv": "^6.2.0",
    "events.once": "^2.0.2",
    "express": "^4.17.1",
    "express-pino-logger": "^4.0.0",
    "express-rate-limit": "^5.1.3",
    "express-validator": "^6.6.1",
    "flow": "^0.2.3",
    "hdkey": "^1.1.2",
    "heapdump": "^0.3.15",
    "i": "^0.3.7",
    "jest": "^24.9.0",
    "jsonwebtoken": "^8.5.1",
    "lodash": "^4.17.21",
    "math-random": "^1.0.4",
    "md5": "^2.3.0",
    "moment": "^2.29.0",
    "mongoose": "^5.10.7",
    "multer": "^1.4.2",
    "newrelic": "^5.13.1",
    "passport": "^0.4.1",
    "passport-jwt": "^4.0.0",
    "pino": "^5.17.0",
    "plivo": "^4.9.0",
    "pm": "^2.2.6",
    "qs": "^6.9.4",
    "request-ip": "^2.1.3",
    "rxjs": "^6.6.3",
    "throng": "^5.0.0",
    "triple-beam": "^1.3.0",
    "twilio": "^3.49.3",
    "uuid": "^8.3.0",
    "web3": "^1.6.1",
    "websocket": "^1.0.32",
    "winston": "^3.3.3",
    "winston-transport": "^4.4.0"
  },
  "devDependencies": {
    "@babel/core": "^7.11.6",
    "@babel/node": "^7.10.5",
    "@babel/plugin-proposal-class-properties": "^7.10.4",
    "@babel/plugin-syntax-dynamic-import": "^7.8.3",
    "@babel/preset-env": "^7.11.5",
    "@babel/preset-flow": "^7.10.4",
    "@babel/preset-react": "^7.10.4",
    "@sentry/webpack-plugin": "^1.13.0",
    "@types/jest": "^25.2.3",
    "axios-mock-adapter": "^1.20.0",
    "babel-core": "^7.0.0-bridge.0",
    "babel-eslint": "^10.1.0",
    "babel-jest": "^26.3.0",
    "babel-loader": "^8.1.0",
    "clean-webpack-plugin": "^0.1.19",
    "concurrently": "^4.1.2",
    "coveralls": "^3.1.0",
    "css-loader": "^1.0.0",
    "documentation": "9.3.1",
    "enzyme": "^3.11.0",
    "enzyme-adapter-react-16": "^1.15.5",
    "eslint": "^5.16.0",
    "eslint-config-airbnb": "^17.1.1",
    "eslint-config-prettier": "^4.3.0",
    "eslint-config-react-app": "^3.0.8",
    "eslint-loader": "^2.2.1",
    "eslint-plugin-dependencies": "^2.4.0",
    "eslint-plugin-flowtype": "^3.13.0",
    "eslint-plugin-import": "^2.22.0",
    "eslint-plugin-jest": "^23.20.0",
    "eslint-plugin-jsx-a11y": "^6.3.1",
    "eslint-plugin-prettier": "^3.1.4",
    "eslint-plugin-react": "^7.21.1",
    "file-loader": "^2.0.0",
    "flow-bin": "^0.91.0",
    "html-loader": "^0.5.5",
    "html-webpack-plugin": "^3.2.0",
    "husky": "^1.3.1",
    "jest-environment-node": "^26.3.0",
    "jest-extended": "^0.11.5",
    "lint-staged": "^8.2.1",
    "mini-css-extract-plugin": "^0.4.0",
    "mock-express-request": "^0.2.2",
    "mock-express-response": "^0.2.2",
    "nesh": "^1.7.0",
    "nodemon": "^1.19.4",
    "nodemon-webpack-plugin": "^4.3.2",
    "optimize-css-assets-webpack-plugin": "^4.0.1",
    "patch-package": "^6.4.7",
    "pino-pretty": "^2.6.1",
    "prettier": "^1.19.1",
    "promise.allsettled": "^1.0.2",
    "style-loader": "^0.23.0",
    "supertest": "^3.4.2",
    "uglifyjs-webpack-plugin": "^1.2.5",
    "url-loader": "^1.0.1",
    "webpack": "^4.44.2",
    "webpack-cli": "^3.3.12",
    "webpack-dev-middleware": "^3.7.2",
    "webpack-dev-server": "^3.11.0",
    "webpack-hot-middleware": "^2.25.0",
    "webpack-node-externals": "^1.7.2"
  },
  "husky": {
    "hooks": {
      "pre-commit": "lint-staged"
    }
  },
  "lint-staged": {
    "*.js": [
      "eslint --fix",
      "git add"
    ]
  }
}<|MERGE_RESOLUTION|>--- conflicted
+++ resolved
@@ -48,11 +48,7 @@
     "@babel/polyfill": "^7.11.5",
     "@babel/runtime": "^7.16.5",
     "@gooddollar/goodcontracts": "^2.6.1",
-<<<<<<< HEAD
     "@gooddollar/goodprotocol": "^1.0.9",
-=======
-    "@gooddollar/goodprotocol": "^1.0.8",
->>>>>>> a88ac320
     "@gooddollar/gun": "^0.2020.910",
     "@gooddollar/gun-pk-auth": "^1.1.0",
     "@sendgrid/mail": "^6.5.5",
