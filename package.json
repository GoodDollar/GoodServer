{
  "name": "@gooddollar/goodserver",
<<<<<<< HEAD
  "version": "0.24.1-1",
=======
  "version": "0.23.1-1",
>>>>>>> 8abfad85
  "description": "GoodDollar Server",
  "main": "src/server/index.js",
  "engines": {
    "node": "10.15.*"
  },
  "scripts": {
    "build": "webpack --mode production --config webpack.server.config.js",
    "postbuild": "babel-node scripts/dbUpdates.js",
    "test": "jest --forceExit --detectOpenHandles --maxWorkers=1",
    "test:staging": "jest --forceExit --detectOpenHandles",
    "coverage": "jest --forceExit --detectOpenHandles --coverage --maxWorkers=1",
    "coveralls": "cat ./coverage/lcov.info | node node_modules/.bin/coveralls",
    "start": "node dist/server.js",
    "start:dev": "webpack  --mode development --config webpack.server.config.js --watch --verbose",
    "dev": "npm run start:dev | pino-pretty -c -f -s \"msg!='request completed'\"",
    "dev:local": "npm link @gooddollar/goodcontracts && npm run dev",
    "prod": "npm start -- --inspect --optimize_for_size --max_old_space_size=460 | pino-pretty -c -f -s \"msg!='request completed'\"",
    "flow": "flow",
    "docs": "node scripts/docs.js",
    "version": "auto-changelog -p && git add CHANGELOG.md"
  },
  "repository": {
    "type": "git",
    "url": "https://github.com/GoodDollar/GoodServer.git"
  },
  "keywords": [
    "UBI",
    "basic",
    "income",
    "gooddollar",
    "dapp",
    "ethereum",
    "smart",
    "contracts"
  ],
  "author": "GoodDollar Community <builders@gooddollar.org>",
  "license": "MIT",
  "bugs": {
    "url": "https://github.com/GoodDollar/GoodServer/issues"
  },
  "homepage": "https://gooddollar.org",
  "dependencies": {
    "@babel/polyfill": "^7.4.4",
    "@gooddollar/goodcontracts": "^1.2.0",
    "@sendgrid/mail": "^6.4.0",
    "apidoc": "^0.17.7",
    "apidoc-markdown": "^0.2.1",
    "async-lock": "^1.2.2",
    "auto-changelog": "^1.16.2",
    "await-mutex": "^1.0.2",
    "aws-sdk": "^2.466.0",
    "axios": "^0.19.2",
    "big-number": "^2.0.0",
    "bip39-light": "^1.0.7",
    "body-parser": "^1.19.0",
    "convict": "^4.4.1",
    "cors": "^2.8.5",
    "cron": "^1.8.2",
    "cross-fetch": "^3.0.3",
    "dotenv": "^6.2.0",
    "ethereumjs-util": "^6.1.0",
    "express": "^4.17.1",
    "express-pino-logger": "^4.0.0",
    "express-rate-limit": "^5.0.0",
    "flow": "^0.2.3",
    "gun": "^0.2019.915",
    "hdkey": "^1.1.1",
    "heapdump": "^0.3.15",
    "jsonwebtoken": "^8.5.1",
    "lodash": "^4.17.11",
    "math-random": "^1.0.4",
    "md5": "^2.2.1",
    "moment": "^2.24.0",
    "mongoose": "^5.9.16",
    "multer": "^1.4.1",
    "newrelic": "^5.9.1",
    "passport": "^0.4.0",
    "passport-jwt": "^4.0.0",
    "pino": "^5.12.6",
    "plivo": "^4.1.2",
    "qs": "^6.8.0",
    "rollbar": "^2.7.1",
    "throng": "^4.0.0",
    "twilio": "^3.35.0",
    "uuid": "^8.1.0",
    "web3": "^2.0.0-alpha.1",
    "web3-provider-engine": "^15.0.3",
    "web3-providers": "^2.0.0-alpha.1",
    "web3-utils": "^2.0.0-alpha.1",
    "websocket": "^1.0.29",
    "winston": "^3.2.1"
  },
  "devDependencies": {
    "@babel/core": "^7.4.5",
    "@babel/node": "^7.4.5",
    "@babel/plugin-proposal-class-properties": "^7.4.4",
    "@babel/plugin-syntax-dynamic-import": "^7.2.0",
    "@babel/preset-env": "^7.4.5",
    "@babel/preset-flow": "^7.0.0",
    "@babel/preset-react": "^7.0.0",
    "@types/jest": "^25.2.3",
    "axios-mock-adapter": "^1.18.1",
    "babel-core": "^7.0.0-bridge.0",
    "babel-eslint": "^10.0.0",
    "babel-jest": "^26.0.1",
    "babel-loader": "^8.0.6",
    "clean-webpack-plugin": "^0.1.19",
    "concurrently": "^4.0.0",
    "coveralls": "^3.0.3",
    "css-loader": "^1.0.0",
    "delay": "^4.2.0",
    "documentation": "9.3.1",
    "enzyme": "^3.9.0",
    "enzyme-adapter-react-16": "^1.13.2",
    "eslint": "^5.16.0",
    "eslint-config-airbnb": "^17.0.0",
    "eslint-config-prettier": "^4.3.0",
    "eslint-config-react-app": "^3.0.8",
    "eslint-loader": "^2.1.2",
    "eslint-plugin-dependencies": "^2.4.0",
    "eslint-plugin-flowtype": "^3.9.1",
    "eslint-plugin-import": "^2.17.3",
    "eslint-plugin-jest": "^23.13.1",
    "eslint-plugin-jsx-a11y": "^6.2.1",
    "eslint-plugin-prettier": "^3.1.0",
    "eslint-plugin-react": "^7.13.0",
    "file-loader": "^2.0.0",
    "flow-bin": "^0.91.0",
    "html-loader": "^0.5.5",
    "html-webpack-plugin": "^3.2.0",
    "husky": "^1.3.1",
    "jest": "^26.0.1",
    "jest-environment-node": "^26.0.1",
    "jest-extended": "^0.11.5",
    "lint-staged": "^8.1.7",
    "mini-css-extract-plugin": "^0.4.0",
    "mock-express-request": "^0.2.2",
    "mock-express-response": "^0.2.2",
    "nesh": "^1.7.0",
    "nodemon": "^1.19.1",
    "nodemon-webpack-plugin": "^4.0.8",
    "optimize-css-assets-webpack-plugin": "^4.0.1",
    "pino-pretty": "^2.6.1",
    "prettier": "^1.17.1",
    "style-loader": "^0.23.0",
    "supertest": "^3.4.2",
    "uglifyjs-webpack-plugin": "^1.2.5",
    "url-loader": "^1.0.1",
    "webpack": "^4.32.2",
    "webpack-cli": "^3.3.2",
    "webpack-dev-middleware": "^3.7.0",
    "webpack-dev-server": "^3.4.1",
    "webpack-hot-middleware": "^2.25.0",
    "webpack-node-externals": "^1.7.2"
  },
  "husky": {
    "hooks": {
      "pre-commit": "lint-staged"
    }
  },
  "lint-staged": {
    "*.js": [
      "eslint --fix",
      "git add"
    ]
  }
}<|MERGE_RESOLUTION|>--- conflicted
+++ resolved
@@ -1,10 +1,6 @@
 {
   "name": "@gooddollar/goodserver",
-<<<<<<< HEAD
-  "version": "0.24.1-1",
-=======
   "version": "0.23.1-1",
->>>>>>> 8abfad85
   "description": "GoodDollar Server",
   "main": "src/server/index.js",
   "engines": {
