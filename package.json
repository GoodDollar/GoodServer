{
  "name": "@gooddollar/goodserver",
  "version": "0.0.1",
  "description": "GoodDollar Server",
  "main": "src/server/index.js",
  "scripts": {
    "build": "webpack --mode production --config webpack.server.config.js",
    "test": "jest --globalSetup ./test/jest-envs/local/env.js",
    "test:staging": "jest --globalSetup ./test/jest-envs/staging/env.js",
    "coverage": "jest --coverage",
    "start": "webpack  --mode development --config webpack.server.config.js --watch --verbose",
    "dev": "npm start | pino-pretty -c -f",
    "flow": "flow"
  },
  "repository": {
    "type": "git",
    "url": "https://github.com/GoodDollar/GoodServer.git"
  },
  "keywords": [
    "UBI",
    "basic",
    "income",
    "gooddollar",
    "dapp",
    "ethereum",
    "smart",
    "contracts"
  ],
  "author": "GoodDollar Community <builders@gooddollar.org>",
  "license": "MIT",
  "bugs": {
    "url": "https://github.com/GoodDollar/GoodServer/issues"
  },
  "homepage": "https://gooddollar.org",
  "dependencies": {
    "@babel/polyfill": "^7.2.5",
    "@colony/purser-metamask": "^2.1.0",
    "@gooddollar/goodcontracts": "0.0.4",
    "body-parser": "^1.18.3",
    "convict": "^4.4.1",
    "cors": "^2.8.5",
    "cross-fetch": "^3.0.0",
    "dotenv": "^6.2.0",
    "ethereumjs-util": "^6.0.0",
    "express": "^4.16.4",
    "express-pino-logger": "^4.0.0",
    "flow": "^0.2.3",
    "gun": "^0.9.999999",
    "jsonwebtoken": "^8.4.0",
    "lodash": "^4.17.11",
    "passport": "^0.4.0",
    "passport-jwt": "^4.0.0",
    "pino": "^5.11.0",
    "react": "^16.7.0",
    "react-dom": "^16.7.0",
    "truffle-hdwallet-provider": "^1.0.2",
    "web3": "1.0.0-beta.37",
    "web3-core-promievent": "1.0.0-beta.37",
    "winston": "^3.2.1"
  },
  "devDependencies": {
    "@babel/core": "^7.2.2",
    "@babel/node": "^7.2.2",
    "@babel/plugin-proposal-class-properties": "^7.3.0",
    "@babel/plugin-syntax-dynamic-import": "^7.2.0",
    "@babel/preset-env": "^7.3.1",
    "@babel/preset-flow": "^7.0.0",
    "@babel/preset-react": "^7.0.0",
    "babel-core": "^7.0.0-bridge.0",
    "babel-eslint": "^10.0.0",
    "babel-jest": "^24.0.0",
    "babel-loader": "^8.0.5",
    "clean-webpack-plugin": "^0.1.19",
    "concurrently": "^4.0.0",
    "css-loader": "^1.0.0",
    "enzyme": "^3.3.0",
    "enzyme-adapter-react-16": "^1.8.0",
    "eslint": "^5.12.1",
    "eslint-config-airbnb": "^17.0.0",
    "eslint-plugin-import": "^2.16.0",
    "eslint-plugin-jsx-a11y": "^6.2.0",
    "eslint-plugin-react": "^7.12.4",
    "file-loader": "^2.0.0",
<<<<<<< HEAD
    "flow-bin": "^0.91.0",
=======
    "ganache-core": "^2.4.0",
>>>>>>> 7a82adf4
    "html-loader": "^0.5.5",
    "html-webpack-plugin": "^3.2.0",
    "jest": "^24.0.0",
    "jest-environment-node": "^24.0.0",
    "mini-css-extract-plugin": "^0.4.0",
    "nesh": "^1.7.0",
    "nodemon": "^1.17.3",
    "nodemon-webpack-plugin": "^4.0.7",
    "optimize-css-assets-webpack-plugin": "^4.0.1",
    "pino-pretty": "^2.5.0",
    "style-loader": "^0.23.0",
    "uglifyjs-webpack-plugin": "^1.2.5",
    "url-loader": "^1.0.1",
    "webpack": "^4.29.0",
    "webpack-cli": "^3.2.1",
    "webpack-dev-middleware": "^3.5.1",
    "webpack-dev-server": "^3.1.14",
    "webpack-hot-middleware": "^2.22.2",
    "webpack-node-externals": "^1.7.2"
  }
}<|MERGE_RESOLUTION|>--- conflicted
+++ resolved
@@ -81,11 +81,8 @@
     "eslint-plugin-jsx-a11y": "^6.2.0",
     "eslint-plugin-react": "^7.12.4",
     "file-loader": "^2.0.0",
-<<<<<<< HEAD
     "flow-bin": "^0.91.0",
-=======
     "ganache-core": "^2.4.0",
->>>>>>> 7a82adf4
     "html-loader": "^0.5.5",
     "html-webpack-plugin": "^3.2.0",
     "jest": "^24.0.0",
