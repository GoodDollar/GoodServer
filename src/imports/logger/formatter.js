// @flow

import winston from 'winston'
import errorSerializer from 'pino-std-serializers/lib/err'
<<<<<<< HEAD
import { isError } from 'lodash'
=======
import { isError, isArray, upperFirst } from 'lodash'
>>>>>>> dfd31669
import { SPLAT } from 'triple-beam'

const { printf, colorize } = winston.format
const colorizer = colorize()

export const extended = () =>
  printf(({ level, timestamp, from, userId, uuid, message, ...rest }) => {
<<<<<<< HEAD
    const logPayload = { uuid, message, context: rest[SPLAT] || [] }
=======
    const context = rest[SPLAT] || []
    const logPayload = { uuid, message }
>>>>>>> dfd31669
    const fromString = from ? ` (FROM ${from} ${userId || ''})` : ''

    const stringifiedConext = `[${context
      .map(item => {
        const isException = isError(item)
        let value = item

        try {
          if (isException) {
            value = errorSerializer(item)
          }

          return JSON.stringify(value)
        } catch {
          let type = upperFirst(typeof item)

          if (isException) {
            type = item.name
          } else if (isArray(item)) {
            type = 'Array'
          }

          return `<${type}>`
        }
      })
      .join(',')}]`

    const stringifiedPayload = JSON.stringify(logPayload).replace(/\}$/, `,"context":${stringifiedConext}}`)
    const logMessage = `${timestamp} - workerId:${global.workerId} - ${level}${fromString}: ${stringifiedPayload}`

    return colorizer.colorize(level, logMessage)
  })<|MERGE_RESOLUTION|>--- conflicted
+++ resolved
@@ -2,11 +2,7 @@
 
 import winston from 'winston'
 import errorSerializer from 'pino-std-serializers/lib/err'
-<<<<<<< HEAD
-import { isError } from 'lodash'
-=======
 import { isError, isArray, upperFirst } from 'lodash'
->>>>>>> dfd31669
 import { SPLAT } from 'triple-beam'
 
 const { printf, colorize } = winston.format
@@ -14,12 +10,8 @@
 
 export const extended = () =>
   printf(({ level, timestamp, from, userId, uuid, message, ...rest }) => {
-<<<<<<< HEAD
-    const logPayload = { uuid, message, context: rest[SPLAT] || [] }
-=======
     const context = rest[SPLAT] || []
     const logPayload = { uuid, message }
->>>>>>> dfd31669
     const fromString = from ? ` (FROM ${from} ${userId || ''})` : ''
 
     const stringifiedConext = `[${context
