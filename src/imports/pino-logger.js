import pino from 'pino'
import Rollbar from 'rollbar'
import conf from '../server/server.config'
const rollbar = new Rollbar({
  accessToken: '9d72fbbedc434c03995f186846f0a126',
  captureUncaught: true,
  captureUnhandledRejections: true
})
const LOG_LEVEL = conf.logLevel || 'debug'
console.log('Starting logger', { LOG_LEVEL, env: conf.env })
const logger = pino({
  name: 'GoodDollar - Server',
  level: LOG_LEVEL,
  redact: {
    paths: ['req.headers.authorization'],
    censor: '*** private data ***'
  }
})
let error = logger.error
logger.error = function() {
  if (rollbar && conf.env !== 'test') rollbar.error.apply(rollbar, arguments)
  return error.apply(logger, arguments)
}
const printMemory = () => {
  const used = process.memoryUsage()
  let toPrint = {}
  for (let key in used) {
    toPrint[key] = `${Math.round((used[key] / 1024 / 1024) * 100) / 100} MB`
  }
  logger.debug('Memory usage:', toPrint)
}
<<<<<<< HEAD
setInterval(printMemory, 10000)
=======
if (conf.env !== 'test') setInterval(printMemory, 30000)
>>>>>>> 6f8ead9c
export { rollbar, logger as default }<|MERGE_RESOLUTION|>--- conflicted
+++ resolved
@@ -29,9 +29,5 @@
   }
   logger.debug('Memory usage:', toPrint)
 }
-<<<<<<< HEAD
-setInterval(printMemory, 10000)
-=======
 if (conf.env !== 'test') setInterval(printMemory, 30000)
->>>>>>> 6f8ead9c
 export { rollbar, logger as default }