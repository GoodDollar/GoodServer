--- conflicted
+++ resolved
@@ -4,19 +4,11 @@
 import express from 'express'
 import ethUtil from 'ethereumjs-util'
 import { get } from 'lodash'
-<<<<<<< HEAD
 import logger from '../../imports/pino-logger'
 import { wrapAsync, lightLogs } from '../server-middlewares'
-
-=======
-import pino from '../../imports/pino-logger'
-import { wrapAsync } from '../server-middlewares'
 import { GunDBPrivate } from '../gun/gun-middleware'
->>>>>>> 44c5de4e
 // const ExtractJwt = passportJWT.ExtractJwt
 // const JwtStrategy = passportJWT.Strategy
-
-const log = logger.child({ from: 'login-middleware' })
 
 const jwtOptions = {}
 jwtOptions.jwtFromRequest = ExtractJwt.fromAuthHeaderAsBearerToken()
@@ -24,6 +16,7 @@
 // jwtOptions.issuer = 'accounts.examplesoft.com';
 // jwtOptions.audience = 'yoursite.net';
 export const strategy = new Strategy(jwtOptions, async (jwtPayload, next) => {
+  const log = logger.child({ from: 'login-middleware' })
   // usually this would be a database call:
   const user = await GunDBPrivate.getUser(jwtPayload.loggedInAs)
   log.debug('payload received', { jwtPayload, user })
@@ -33,33 +26,6 @@
   } else {
     next(null, false)
   }
-<<<<<<< HEAD
-}));
-
-
-const setup = (app:express) => {
-  passport.use(strategy);
-  app.use(passport.initialize());
-  app.use(['/user/*'], passport.authenticate("jwt", { session: false }), wrapAsync(async (req, res, next) => {
-    const { user, body, log } = req
-    log.trace(`${req.baseUrl} auth:`, { user, body })
-    const pubkey = get(body, 'user.pubkey')
-    if (user.pubkey !== pubkey) {
-      log.error(`Trying to update other user data! ${user.pubkey}!==${pubkey}`);
-      throw new Error(`Trying to update other user data! ${user.pubkey}!==${pubkey}`)
-    } else next()
-  }))
-
-  app.post("/auth/eth", lightLogs((req, res) => {
-    const log = req.log.child({ from: 'login-middleware - auth/eth' })
-
-    log.debug('authorizing')
-    log.debug('body:', req.body)
-
-    let signature = req.body.signature
-    let reqPublicKey = req.body.pubkey
-    let method    = req.body.method
-=======
 })
 
 const setup = (app: express) => {
@@ -79,14 +45,15 @@
     })
   )
 
-  app.post('/auth/eth', (req, res) => {
+  app.post('/auth/eth', lightLogs((req, res) => {
+    const log = req.log.child({ from: 'login-middleware' })
+
     log.debug('/auth/eth', 'authorizing')
     log.debug('/auth/eth', 'body:', req.body)
 
     let signature = req.body.signature
-    let reqPublicKey = req.body.publicKey
+    let reqPublicKey = req.body.pubkey
     let method = req.body.method
->>>>>>> 44c5de4e
 
     log.debug('/auth/eth', { signature, reqPublicKey, method })
 
@@ -103,7 +70,7 @@
     log.debug('/auth/eth', 'Recovered public key:', { recovered })
 
     if (recovered.toLowerCase() === reqPublicKey.toLowerCase()) {
-      logger.info(`SigUtil Successfully verified signer as ${reqPublicKey}`)
+      log.info(`SigUtil Successfully verified signer as ${reqPublicKey}`)
 
       const token = jwt.sign({ method: method, loggedInAs: reqPublicKey }, 'G00DAPP')
 
@@ -115,31 +82,20 @@
       log.error('/auth/eth', 'SigUtil unable to recover the message signer')
       throw new Error('Unable to verify credentials')
     }
-<<<<<<< HEAD
-  }));
+  }))
 
 
-  app.get("/auth/test", passport.authenticate("jwt", { session: false }), lightLogs((req, res) => {
-    const log = req.log.child({ from: 'login-middleware - auth/test' })
-=======
-  })
->>>>>>> 44c5de4e
+  app.get('/auth/test', passport.authenticate('jwt', { session: false }), lightLogs((req, res) => {
+    const log = req.log.child({ from: 'login-middleware' })
 
-  app.get('/auth/test', passport.authenticate('jwt', { session: false }), (req, res) => {
-    log.debug('auth/test', req.user)
+    log.debug('/auth/test', req.user)
 
     res.end()
-<<<<<<< HEAD
   }))
 
   logger
-    .child({ from: 'login-middleware - setup' })
-    .info("Done setup login middleware.")
-=======
-  })
-
-  logger.info('Done setup login middleware.')
->>>>>>> 44c5de4e
+    .child({ from: 'login-middleware' })
+    .info('Done setup login middleware.')
 }
 
 export default setup