import jwt from 'jsonwebtoken'
import passport from 'passport'
import { ExtractJwt, Strategy } from 'passport-jwt'
import express from 'express'
import ethUtil from 'ethereumjs-util'
import { get } from 'lodash'
import pino from '../../imports/pino-logger'
import { wrapAsync } from '../server-middlewares'
import { GunDBPrivate } from '../gun/gun-middleware'
// const ExtractJwt = passportJWT.ExtractJwt
// const JwtStrategy = passportJWT.Strategy
<<<<<<< HEAD
const logger = pino.child({ from: 'login-middleware' })
=======

const log = logger.child({ from: 'login-middleware' })
>>>>>>> d4a6caad

const jwtOptions = {}
jwtOptions.jwtFromRequest = ExtractJwt.fromAuthHeaderAsBearerToken()
jwtOptions.secretOrKey = 'G00DAPP'
// jwtOptions.issuer = 'accounts.examplesoft.com';
// jwtOptions.audience = 'yoursite.net';
<<<<<<< HEAD
const strategy = new Strategy(jwtOptions, ((jwtPayload, next) => {
  logger.debug('payload received', jwtPayload);

=======
export const strategy = new Strategy(jwtOptions, async (jwtPayload, next) => {
>>>>>>> d4a6caad
  // usually this would be a database call:
  const user = await GunDBPrivate.getUser(jwtPayload.loggedInAs)
  log.debug('payload received', { jwtPayload, user })
  // const user = { pubkey: jwtPayload.loggedInAs }
  if (user) {
    next(null, user)
  } else {
    next(null, false)
  }
<<<<<<< HEAD
}));


const setup = (app:express) => {
  passport.use(strategy);
  app.use(passport.initialize());
  app.use(['/user/*'], passport.authenticate("jwt", { session: false }), wrapAsync(async (req, res, next) => {
    const { user, body, log } = req
    logger.trace(`${req.baseUrl} auth:`, { user, body })
    const pubkey = get(body, 'user.pubkey')
    if (user.pubkey !== pubkey) {
      logger.error(`Trying to update other user data! ${user.pubkey}!==${pubkey}`);
      throw new Error(`Trying to update other user data! ${user.pubkey}!==${pubkey}`)
    } else next()
  }))

  app.post("/auth/eth", (req, res) => {

    logger.debug('authorizing')
    logger.debug('body:', req.body)

    const signature = req.body.signature
    const reqPublicKey = req.body.pubkey
    const method = req.body.method

    logger.debug({ signature })
    logger.debug({ reqPublicKey })
    logger.debug({ method })
=======
})

const setup = (app: express) => {
  passport.use(strategy)
  app.use(passport.initialize())
  app.use(
    ['/user/*'],
    passport.authenticate('jwt', { session: false }),
    wrapAsync(async (req, res, next) => {
      const { user, body, log } = req
      log.trace(`${req.baseUrl} auth:`, { user, body })
      const pubkey = get(body, 'user.pubkey')
      if (user.pubkey !== pubkey) {
        log.error(`Trying to update other user data! ${user.pubkey}!==${pubkey}`)
        throw new Error(`Trying to update other user data! ${user.pubkey}!==${pubkey}`)
      } else next()
    })
  )

  app.post('/auth/eth', (req, res) => {
    log.debug('/auth/eth', 'authorizing')
    log.debug('/auth/eth', 'body:', req.body)

    let signature = req.body.signature
    let reqPublicKey = req.body.publicKey
    let method = req.body.method

    log.debug('/auth/eth', { signature, reqPublicKey, method })
>>>>>>> d4a6caad

    const msg = 'Login to GoodDAPP'
    const sig = ethUtil.fromRpcSig(signature)

<<<<<<< HEAD
    logger.debug('Signature:', sig)
=======
    log.debug('/auth/eth', 'Signature:', sig)
>>>>>>> d4a6caad

    const messageHash = ethUtil.keccak(`\u0019Ethereum Signed Message:\n${msg.length.toString()}${msg}`)

    const publicKey = ethUtil.ecrecover(messageHash, sig.v, sig.r, sig.s)
    const recovered = ethUtil.bufferToHex(ethUtil.pubToAddress(publicKey))

<<<<<<< HEAD
    logger.debug('Recovered public key:', { recovered })
=======
    log.debug('/auth/eth', 'Recovered public key:', { recovered })
>>>>>>> d4a6caad

    if (recovered.toLowerCase() === reqPublicKey.toLowerCase()) {
      logger.info(`SigUtil Successfully verified signer as ${reqPublicKey}`)

<<<<<<< HEAD
      const token = jwt.sign({ method, loggedInAs: reqPublicKey }, "G00DAPP");

      logger.info(`JWT token: ${token}`)
=======
      const token = jwt.sign({ method: method, loggedInAs: reqPublicKey }, 'G00DAPP')

      log.info('/auth/eth', `JWT token: ${token}`)
>>>>>>> d4a6caad

      res.json({ token })
      res.end()
    } else {
<<<<<<< HEAD
      logger.error('SigUtil unable to recover the message signer')
      throw new Error("Unable to verify credentials")
    }
  });


  app.get("/auth/test", passport.authenticate("jwt", { session: false }), (req, res) => {
    logger.debug(req.user)
    res.end()
  })

  logger.info("Done setup login middleware.")
=======
      log.error('/auth/eth', 'SigUtil unable to recover the message signer')
      throw new Error('Unable to verify credentials')
    }
  })

  app.get('/auth/test', passport.authenticate('jwt', { session: false }), (req, res) => {
    log.debug('auth/test', req.user)

    res.end()
  })

  logger.info('Done setup login middleware.')
>>>>>>> d4a6caad
}

export default setup<|MERGE_RESOLUTION|>--- conflicted
+++ resolved
@@ -9,25 +9,15 @@
 import { GunDBPrivate } from '../gun/gun-middleware'
 // const ExtractJwt = passportJWT.ExtractJwt
 // const JwtStrategy = passportJWT.Strategy
-<<<<<<< HEAD
-const logger = pino.child({ from: 'login-middleware' })
-=======
 
 const log = logger.child({ from: 'login-middleware' })
->>>>>>> d4a6caad
 
 const jwtOptions = {}
 jwtOptions.jwtFromRequest = ExtractJwt.fromAuthHeaderAsBearerToken()
 jwtOptions.secretOrKey = 'G00DAPP'
 // jwtOptions.issuer = 'accounts.examplesoft.com';
 // jwtOptions.audience = 'yoursite.net';
-<<<<<<< HEAD
-const strategy = new Strategy(jwtOptions, ((jwtPayload, next) => {
-  logger.debug('payload received', jwtPayload);
-
-=======
 export const strategy = new Strategy(jwtOptions, async (jwtPayload, next) => {
->>>>>>> d4a6caad
   // usually this would be a database call:
   const user = await GunDBPrivate.getUser(jwtPayload.loggedInAs)
   log.debug('payload received', { jwtPayload, user })
@@ -37,36 +27,6 @@
   } else {
     next(null, false)
   }
-<<<<<<< HEAD
-}));
-
-
-const setup = (app:express) => {
-  passport.use(strategy);
-  app.use(passport.initialize());
-  app.use(['/user/*'], passport.authenticate("jwt", { session: false }), wrapAsync(async (req, res, next) => {
-    const { user, body, log } = req
-    logger.trace(`${req.baseUrl} auth:`, { user, body })
-    const pubkey = get(body, 'user.pubkey')
-    if (user.pubkey !== pubkey) {
-      logger.error(`Trying to update other user data! ${user.pubkey}!==${pubkey}`);
-      throw new Error(`Trying to update other user data! ${user.pubkey}!==${pubkey}`)
-    } else next()
-  }))
-
-  app.post("/auth/eth", (req, res) => {
-
-    logger.debug('authorizing')
-    logger.debug('body:', req.body)
-
-    const signature = req.body.signature
-    const reqPublicKey = req.body.pubkey
-    const method = req.body.method
-
-    logger.debug({ signature })
-    logger.debug({ reqPublicKey })
-    logger.debug({ method })
-=======
 })
 
 const setup = (app: express) => {
@@ -95,58 +55,29 @@
     let method = req.body.method
 
     log.debug('/auth/eth', { signature, reqPublicKey, method })
->>>>>>> d4a6caad
 
     const msg = 'Login to GoodDAPP'
     const sig = ethUtil.fromRpcSig(signature)
 
-<<<<<<< HEAD
-    logger.debug('Signature:', sig)
-=======
     log.debug('/auth/eth', 'Signature:', sig)
->>>>>>> d4a6caad
 
     const messageHash = ethUtil.keccak(`\u0019Ethereum Signed Message:\n${msg.length.toString()}${msg}`)
 
     const publicKey = ethUtil.ecrecover(messageHash, sig.v, sig.r, sig.s)
     const recovered = ethUtil.bufferToHex(ethUtil.pubToAddress(publicKey))
 
-<<<<<<< HEAD
-    logger.debug('Recovered public key:', { recovered })
-=======
     log.debug('/auth/eth', 'Recovered public key:', { recovered })
->>>>>>> d4a6caad
 
     if (recovered.toLowerCase() === reqPublicKey.toLowerCase()) {
       logger.info(`SigUtil Successfully verified signer as ${reqPublicKey}`)
 
-<<<<<<< HEAD
-      const token = jwt.sign({ method, loggedInAs: reqPublicKey }, "G00DAPP");
-
-      logger.info(`JWT token: ${token}`)
-=======
       const token = jwt.sign({ method: method, loggedInAs: reqPublicKey }, 'G00DAPP')
 
       log.info('/auth/eth', `JWT token: ${token}`)
->>>>>>> d4a6caad
 
       res.json({ token })
       res.end()
     } else {
-<<<<<<< HEAD
-      logger.error('SigUtil unable to recover the message signer')
-      throw new Error("Unable to verify credentials")
-    }
-  });
-
-
-  app.get("/auth/test", passport.authenticate("jwt", { session: false }), (req, res) => {
-    logger.debug(req.user)
-    res.end()
-  })
-
-  logger.info("Done setup login middleware.")
-=======
       log.error('/auth/eth', 'SigUtil unable to recover the message signer')
       throw new Error('Unable to verify credentials')
     }
@@ -159,7 +90,6 @@
   })
 
   logger.info('Done setup login middleware.')
->>>>>>> d4a6caad
 }
 
 export default setup