// @flow
import express, { Router } from 'express'
import type { NextFunction } from 'express'
import bodyParser from 'body-parser'
import cookieParser from 'cookie-parser'
import cors from 'cors'
import { version as contractsVersion } from '@gooddollar/goodcontracts/package.json'

import addLoginMiddlewares from './login/login-middleware'
import { setup as addGunMiddlewares, GunDBPublic } from './gun/gun-middleware'
import UserDBPrivate from './db/mongo/user-privat-provider'
import getTasksRunner from './cron/TaskRunner'
import addStorageMiddlewares from './storage/storageAPI'
import addVerificationMiddlewares from './verification/verificationAPI'
import addSendMiddlewares from './send/sendAPI'
import addLoadTestMiddlewares from './loadtest/loadtest-middleware'
import { addCypressMiddleware } from './cypress/cypress-middleware'
import { addRequestLogger } from '../imports/logger'
import VerificationAPI from './verification/verification'
import createDisposeEnrollmentsTask from './verification/cron/DisposeEnrollmentsTask'
import addClaimQueueMiddlewares from './claimQueue/claimQueueAPI'
import { fishInactiveTask, collectFundsTask } from './blockchain/stakingModelTasks'
import AdminWallet from './blockchain/AdminWallet'
<<<<<<< HEAD
import requestTimeout from './utils/async'
=======
import requestTimeout from './utils/timeout'
>>>>>>> 44aa8427
import Config from './server.config'

export default (app: Router, env: any) => {
  Promise.race([
    requestTimeout(30000, 'gun not initialized'),
    AdminWallet.ready.then(_ => {
      const pkey = AdminWallet.wallets[AdminWallet.addresses[0]].privateKey.slice(2)
      //we no longer use backend also as gundb  server, otherwise this needs to be moved back
      //to server-prod.js so we can pass the express server instance instead of null
      GunDBPublic.init(null, pkey, 'publicdb')
    })
  ]).catch(e => {
    console.log('gun failed... quiting', e)
    process.exit(-1)
  })

  // parse application/x-www-form-urlencoded
  // for easier testing with Postman or plain HTML forms
  app.use(express.json({ limit: '100mb', extended: true }))
  // parse application/json
  app.use(bodyParser.json({ limit: '100mb' }))
  // parse UTM cookies
  app.use(cookieParser())

  const corsConfig = {
    credentials: true,
    origin: Config.env === 'production' ? /\.gooddollar\.org$/ : true
  }
<<<<<<< HEAD
=======
  app.options(cors(corsConfig))
>>>>>>> 44aa8427
  app.use(cors(corsConfig))
  app.use(addRequestLogger)

  addCypressMiddleware(app)
  addLoginMiddlewares(app)
  addGunMiddlewares(app)
  addStorageMiddlewares(app, GunDBPublic, UserDBPrivate)
  addVerificationMiddlewares(app, VerificationAPI, GunDBPublic, UserDBPrivate)
  addSendMiddlewares(app, UserDBPrivate)
  addClaimQueueMiddlewares(app, UserDBPrivate)
  addLoadTestMiddlewares(app)

  app.use((error, req, res, next: NextFunction) => {
    const log = req.log
    const { message } = error

    log.error('Something went wrong while performing request', message, error)

    res.status(400).json({ message })
  })

  const CronTasksRunner = getTasksRunner()
  const disposeEnrollmentsTask = createDisposeEnrollmentsTask(UserDBPrivate)

  CronTasksRunner.registerTask(disposeEnrollmentsTask)

  if (contractsVersion >= '2.0.0') {
    CronTasksRunner.registerTask(collectFundsTask)
    CronTasksRunner.registerTask(fishInactiveTask)
  }

  CronTasksRunner.startTasks()
}<|MERGE_RESOLUTION|>--- conflicted
+++ resolved
@@ -21,11 +21,7 @@
 import addClaimQueueMiddlewares from './claimQueue/claimQueueAPI'
 import { fishInactiveTask, collectFundsTask } from './blockchain/stakingModelTasks'
 import AdminWallet from './blockchain/AdminWallet'
-<<<<<<< HEAD
 import requestTimeout from './utils/async'
-=======
-import requestTimeout from './utils/timeout'
->>>>>>> 44aa8427
 import Config from './server.config'
 
 export default (app: Router, env: any) => {
@@ -54,10 +50,7 @@
     credentials: true,
     origin: Config.env === 'production' ? /\.gooddollar\.org$/ : true
   }
-<<<<<<< HEAD
-=======
-  app.options(cors(corsConfig))
->>>>>>> 44aa8427
+
   app.use(cors(corsConfig))
   app.use(addRequestLogger)
 
