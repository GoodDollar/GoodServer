--- conflicted
+++ resolved
@@ -1,45 +1,27 @@
 // @flow
 import { Router } from 'express'
 import type { $Request, $Response, NextFunction } from 'express'
-<<<<<<< HEAD
-import bodyParser from "body-parser"
-import cors from "cors"
+import bodyParser from 'body-parser'
+import cors from 'cors'
 import pino from 'express-pino-logger'
-import addLoginMiddlewares from "./login/login-middleware"
-import { setup as addGunMiddlewares, GunDBPrivate } from "./gun/gun-middleware"
-import addStorageMiddlewares from "./storage/storageAPI"
-import addVerificationMiddlewares from "./verification/verificationAPI"
-import VerificationAPI from "./verification/verifications"
-
+import addLoginMiddlewares from './login/login-middleware'
+import { setup as addGunMiddlewares, GunDBPrivate } from './gun/gun-middleware'
+import addStorageMiddlewares from './storage/storageAPI'
+import addVerificationMiddlewares from './verification/verificationAPI'
 import logger from '../imports/pino-logger'
+import VerificationAPI from './verification/verifications'
 import conf from './server.config'
 
 function wrapAsync(fn: Function) {
-  return function (req: $Request & { log: any }, res: $Response, next: NextFunction) {
+  return function(req: $Request & { log: any }, res: $Response, next: NextFunction) {
     const log = req.log.child({ from: 'wrapAsync' })
     // Make sure to `.catch()` any errors and pass them along to the `next()`
     // middleware in the chain, in this case the error handler.
     fn({ ...req, log: logger }, res, next).catch((error) => {
       log.error(error)
       next(error)
-    });
-  };
-=======
-import bodyParser from 'body-parser'
-import cors from 'cors'
-import addLoginMiddlewares from './login/login-middleware'
-import { setup as addGunMiddlewares, GunDBPrivate } from './gun/gun-middleware'
-import addStorageMiddlewares from './storage/storageAPI'
-import addVerificationMiddlewares from './verification/verificationAPI'
-import logger from '../imports/pino-logger'
-
-function wrapAsync(fn: Function) {
-  return function(req: $Request, res: $Response, next: NextFunction) {
-    // Make sure to `.catch()` any errors and pass them along to the `next()`
-    // middleware in the chain, in this case the error handler.
-    fn(req, res, next).catch(next)
+    })
   }
->>>>>>> 44c5de4e
 }
 
 /**
@@ -88,28 +70,11 @@
   addLoginMiddlewares(app)
   addGunMiddlewares(app)
   addStorageMiddlewares(app, GunDBPrivate)
-<<<<<<< HEAD
   addVerificationMiddlewares(app, VerificationAPI, GunDBPrivate)
 
   app.use((error, req, res, next: NextFunction) => {
     const log = req.log.child({ from: 'errorHandler' })
-    log.error({ error });
-    res.status(400).json({ message: error.message });
-  });
-=======
-  addVerificationMiddlewares(
-    app,
-    {
-      verifyUser(u, v) {
-        return true
-      }
-    },
-    GunDBPrivate
-  )
-
-  app.use((error, req, res, next: NextFunction) => {
-    logger.error({ error })
+    log.error({ error })
     res.status(400).json({ message: error.message })
   })
->>>>>>> 44c5de4e
 }