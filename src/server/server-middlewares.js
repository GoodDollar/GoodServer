--- conflicted
+++ resolved
@@ -14,13 +14,8 @@
 import addVerificationMiddlewares from './verification/verificationAPI'
 import addSendMiddlewares from './send/sendAPI'
 import addLoadTestMiddlewares from './loadtest/loadtest-middleware'
-<<<<<<< HEAD
-import { addCypressMiddleware } from './cypress/cypress-middleware'
-import { addRequestLogger } from '../imports/logger'
-=======
 import addCypressMiddleware from './cypress/cypress-middleware'
 import logger, { addRequestLogger } from '../imports/logger'
->>>>>>> ad2d170b
 import VerificationAPI from './verification/verification'
 import createDisposeEnrollmentsTask from './verification/cron/DisposeEnrollmentsTask'
 import addClaimQueueMiddlewares from './claimQueue/claimQueueAPI'
@@ -57,15 +52,6 @@
   app.use(bodyParser.json({ limit: '100mb' }))
   // parse UTM cookies
   app.use(cookieParser())
-<<<<<<< HEAD
-
-  const corsConfig = {
-    credentials: true,
-    origin: Config.env === 'production' ? /\.gooddollar\.org$/ : true
-  }
-
-=======
->>>>>>> ad2d170b
   app.use(cors(corsConfig))
   app.use(addRequestLogger)
 
