import MongoLock from '../utils/tx-manager/queueMongo'
import { CronJob, CronTime } from 'cron'
import { invokeMap, map, filter } from 'lodash'

import logger from '../../imports/logger'

class TaskRunner {
  lock = null
  jobFactory = null
  tasks = []

  constructor(lock, jobFactory, logger) {
    const exitEvents = ['SIGINT', 'beforeExit']

    this.lock = lock
    this.logger = logger
    this.jobFactory = jobFactory

    exitEvents.forEach(event => process.on(event, () => this.stopTasks()))
  }

  registerTask(task) {
    const { logger, tasks, lock, jobFactory } = this
    const { schedule, name } = task
    const taskIdentifier = name || tasks.length

    const taskJob = new jobFactory(schedule, async () => {
      logger.info('Running cron task', { taskIdentifier })

      // we don't need re-queue in the cron. just lock -> run -> release (despite success/failed)
      const { address, release } = await lock.lock(taskIdentifier)
      logger.info('Obtained mutex for exclusive run:', { address, taskIdentifier })

      try {
        const taskResult = await task.execute({
          // an context object we're passing to the task to let it manipilate its execution & schedule
          // let task whould decide to stop or to set new schedule by themselves during execution
          // let's make this feedback more clear
          setTime: time => {
            logger.info('Cron task setting new schedule', { taskName: name, schedule: time })

            taskJob.setTime(time instanceof CronTime ? time : new CronTime(time))
            taskJob.start()
          },

          stop: () => {
            logger.info('Cron task has stopped itself', { taskName: name })
            taskJob.stop()
          }
        })

        logger.info('Cron task completed', { taskIdentifier, taskResult })
      } catch (exception) {
        const { message: errMessage } = exception

        logger.error('Cron task failed', errMessage, exception, { taskIdentifier })
      } finally {
        release()
      }
    })

    tasks.push(taskJob)
  }

  startTasks() {
    const { logger, tasks } = this

    logger.info('Starting cron tasks', filter(map(tasks, 'name')))
    invokeMap(tasks, 'start')
  }

  stopTasks() {
    const { logger, tasks } = this

    logger.info('Stopping cron tasks')
    invokeMap(tasks, 'stop')
  }
}

<<<<<<< HEAD
export const startTaskRunner = () =>
  new TaskRunner(new MongoLock('tasksRunner'), CronJob, logger.child({ from: 'TaskRunner' }))
export default TaskRunner
=======
export default new TaskRunner(new MongoLock('tasksRunner'), CronJob, logger.child({ from: 'TaskRunner' }))
>>>>>>> c12a8805
<|MERGE_RESOLUTION|>--- conflicted
+++ resolved
@@ -1,6 +1,6 @@
 import MongoLock from '../utils/tx-manager/queueMongo'
 import { CronJob, CronTime } from 'cron'
-import { invokeMap, map, filter } from 'lodash'
+import { invokeMap, map, filter, once } from 'lodash'
 
 import logger from '../../imports/logger'
 
@@ -77,10 +77,6 @@
   }
 }
 
-<<<<<<< HEAD
-export const startTaskRunner = () =>
-  new TaskRunner(new MongoLock('tasksRunner'), CronJob, logger.child({ from: 'TaskRunner' }))
-export default TaskRunner
-=======
-export default new TaskRunner(new MongoLock('tasksRunner'), CronJob, logger.child({ from: 'TaskRunner' }))
->>>>>>> c12a8805
+export const startTaskRunner = once(
+  () => new TaskRunner(new MongoLock('tasksRunner'), CronJob, logger.child({ from: 'TaskRunner' }))
+)