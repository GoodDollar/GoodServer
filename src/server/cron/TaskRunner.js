import AsyncLock from 'async-lock'
import { CronJob, CronTime } from 'cron'
import { invokeMap, map, filter } from 'lodash'

import logger from '../../imports/logger'

class TaskRunner {
  lock = null
  jobFactory = null
  tasks = []

  constructor(lock, jobFactory, logger) {
    const exitEvents = ['SIGINT', 'beforeExit']

    this.lock = lock
    this.logger = logger
    this.jobFactory = jobFactory

    exitEvents.forEach(event => process.on(event, () => this.stopTasks()))
  }

  registerTask(task) {
    const { logger, tasks, lock, jobFactory } = this
    const { schedule, name } = task
    const taskIdentifier = name || tasks.length

    const taskJob = new jobFactory(schedule, async () => {
      logger.info('Running cron task', { taskIdentifier })

      try {
        const taskResult = await lock.acquire(taskIdentifier, async () =>
          task.execute({
            // an context object we're passing to the task to let it manipilate its execution & schedule
            // let task whould decide to stop or to set new schedule by themselves during execution
            // let's make this feedback more clear
            setTime: time => {
              logger.info('Cron task setting new schedule', { taskName: name, schedule: time })

<<<<<<< HEAD
          logger.error('Cron task failed', errMessage, exception, { taskIdentifier })
        }
      })
    )
=======
              taskJob.setTime(time instanceof CronTime ? time : new CronTime(time))
              taskJob.start()
            },

            stop: () => {
              logger.info('Cron task has stopped itself', { taskName: name })
              taskJob.stop()
            }
          })
        )

        logger.info('Cron task completed', { taskIdentifier, taskResult })
      } catch (exception) {
        const { message: errMessage } = exception

        logger.error('Cron task failed', { e: exception, errMessage, taskIdentifier })
      }
    })

    tasks.push(taskJob)
>>>>>>> db168345
  }

  startTasks() {
    const { logger, tasks } = this

    logger.info('Starting cron tasks', filter(map(tasks, 'name')))
    invokeMap(tasks, 'start')
  }

  stopTasks() {
    const { logger, tasks } = this

    logger.info('Stopping cron tasks')
    invokeMap(tasks, 'stop')
  }
}

export default new TaskRunner(new AsyncLock(), CronJob, logger.child({ from: 'TaskRunner' }))<|MERGE_RESOLUTION|>--- conflicted
+++ resolved
@@ -36,12 +36,6 @@
             setTime: time => {
               logger.info('Cron task setting new schedule', { taskName: name, schedule: time })
 
-<<<<<<< HEAD
-          logger.error('Cron task failed', errMessage, exception, { taskIdentifier })
-        }
-      })
-    )
-=======
               taskJob.setTime(time instanceof CronTime ? time : new CronTime(time))
               taskJob.start()
             },
@@ -57,12 +51,11 @@
       } catch (exception) {
         const { message: errMessage } = exception
 
-        logger.error('Cron task failed', { e: exception, errMessage, taskIdentifier })
+        logger.error('Cron task failed', errMessage, exception, { taskIdentifier })
       }
     })
 
     tasks.push(taskJob)
->>>>>>> db168345
   }
 
   startTasks() {
