--- conflicted
+++ resolved
@@ -23,11 +23,7 @@
       const testAddress = `${prefixTestAddress} - ${Date.now()}`
 
       for (let i = 0; i < 5; i++) {
-<<<<<<< HEAD
-        const { nonce, release, fail } = await txManagerMongo.lock(testAddress, netNonce)
-=======
         const { nonce, release } = await txManagerMongo.lock(testAddress, netNonce)
->>>>>>> 1c318207
 
         release()
 
@@ -40,11 +36,7 @@
       const testAddress = `${prefixTestAddress} - ${Date.now()}`
 
       for (let i = 0; i < 5; i++) {
-<<<<<<< HEAD
-        const { nonce, release, fail } = await txManagerMongo.lock(testAddress, netNonce)
-=======
         const { nonce, fail } = await txManagerMongo.lock(testAddress, netNonce)
->>>>>>> 1c318207
 
         fail()
 
