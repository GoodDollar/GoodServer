--- conflicted
+++ resolved
@@ -3,11 +3,6 @@
 import Web3 from 'web3'
 import HDKey from 'hdkey'
 import bip39 from 'bip39-light'
-<<<<<<< HEAD
-=======
-import { defer, from as fromPromise, timer } from 'rxjs'
-import { retryWhen, mergeMap, throwError } from 'rxjs/operators'
->>>>>>> d766367e
 import moment from 'moment'
 import get from 'lodash/get'
 import * as web3Utils from 'web3-utils'
@@ -20,11 +15,7 @@
 import conf from '../server.config'
 import logger from '../../imports/logger'
 import { isNonceError, isFundsError } from '../utils/eth'
-<<<<<<< HEAD
 import { retryTimeout } from '../utils/async'
-=======
-import requestTimeout from '../utils/timeout'
->>>>>>> d766367e
 import { type TransactionReceipt } from './blockchain-types'
 
 import { getManager } from '../utils/tx-manager'
@@ -322,25 +313,11 @@
         txHash = hash
       }
 
-<<<<<<< HEAD
       const makeTx = () => this.proxyContract.methods.whitelist(address, did)
       const result = await retryTimeout(() => this.sendTransaction(makeTx(), { onTransactionHash }))
 
       log.info('Whitelisted user', { txHash, address, did, result })
       return result
-=======
-      const timeoutRace = () => {
-        const txPromise = this.sendTransaction(this.proxyContract.methods.whitelist(address, did), {
-          onTransactionHash
-        })
-        return txPromise
-      }
-
-      let tx = await this.retryTimeout(timeoutRace)
-
-      log.info('Whitelisted user', { txHash, address, did, tx })
-      return tx
->>>>>>> d766367e
     } catch (exception) {
       const { message } = exception
 
@@ -482,31 +459,18 @@
     }
 
     let txHash
-<<<<<<< HEAD
-
-=======
->>>>>>> d766367e
+
     try {
       const onTransactionHash = hash => {
         log.debug('Topwallet got txhash:', { hash, address })
         txHash = hash
       }
 
-<<<<<<< HEAD
       const makeTx = () => this.proxyContract.methods.topWallet(address)
       const result = await retryTimeout(() => this.sendTransaction(makeTx()), { onTransactionHash })
 
       log.debug('Topwallet result:', { txHash, address, res: result })
       return result
-=======
-      const timeoutRace = () => {
-        const txPromise = this.sendTransaction(this.proxyContract.methods.topWallet(address), { onTransactionHash })
-        return txPromise
-      }
-      let res = await this.retryTimeout(timeoutRace)
-      log.debug('Topwallet result:', { txHash, address, res })
-      return res
->>>>>>> d766367e
     } catch (e) {
       log.error('Error topWallet', e.message, e, { txHash, address, lastTopping, force })
       throw e
