// @flow
import Crypto from 'crypto'
import Web3 from 'web3'
import HDKey from 'hdkey'
import bip39 from 'bip39-light'
import moment from 'moment'
import get from 'lodash/get'
import * as web3Utils from 'web3-utils'
import IdentityABI from '@gooddollar/goodcontracts/build/contracts/Identity.min.json'
import GoodDollarABI from '@gooddollar/goodcontracts/build/contracts/GoodDollar.min.json'
import UBIABI from '@gooddollar/goodcontracts/build/contracts/FixedUBI.min.json'
import ProxyContractABI from '@gooddollar/goodcontracts/build/contracts/AdminWallet.min.json'
import ContractsAddress from '@gooddollar/goodcontracts/releases/deployment.json'

import conf from '../server.config'
import logger from '../../imports/logger'
import { isNonceError, isFundsError } from '../utils/eth'
import { retryTimeout } from '../utils/async'
import { type TransactionReceipt } from './blockchain-types'

import { getManager } from '../utils/tx-manager'
import { sendSlackAlert } from '../../imports/slack'

const log = logger.child({ from: 'AdminWallet' })

const FUSE_TX_TIMEOUT = 12000 //should be confirmed after max 2 blocks (10sec)
const defaultGas = 200000
const defaultGasPrice = web3Utils.toWei('1', 'gwei')
const adminMinBalance = conf.adminMinBalance
/**
 * Exported as AdminWallet
 * Interface with blockchain contracts via web3 using HDWalletProvider
 */
export class Wallet {
  web3: Web3

  mainnetWeb3: Web3

  wallet: HDWallet

  accountsContract: Web3.eth.Contract

  tokenContract: Web3.eth.Contract

  identityContract: Web3.eth.Contract

  UBIContract: Web3.eth.Contract

  proxyContract: Web3.eth.Contract

  address: string

  networkId: number

  network: string

  mnemonic: string

  nonce: number

  constructor(mnemonic: string) {
    this.mnemonic = mnemonic
    this.addresses = []
    this.filledAddresses = []
    this.mainnetAddresses = []
    this.wallets = {}
    this.numberOfAdminWalletAccounts = conf.privateKey ? 1 : conf.numberOfAdminWalletAccounts
    this.network = conf.network
    this.networkIdMainnet = conf.ethereumMainnet.network_id
    this.networkId = conf.ethereum.network_id
    this.maxMainnetGasPrice = conf.maxGasPrice * 1000000000 //maxGasPrice is in gwei, convert to wei
    this.ready = this.init()
  }

  getWeb3TransportProvider(): HttpProvider | WebSocketProvider {
    let provider
    let web3Provider
    let transport = conf.ethereum.web3Transport
    switch (transport) {
      case 'WebSocket':
        provider = conf.ethereum.websocketWeb3Provider
        web3Provider = new Web3.providers.WebsocketProvider(provider)
        break

      case 'HttpProvider':
        provider = conf.ethereum.httpWeb3Provider
        web3Provider = new Web3.providers.HttpProvider(provider)
        break

      default:
        provider = conf.ethereum.httpWeb3Provider
        web3Provider = new Web3.providers.HttpProvider(provider)
        break
    }
    log.debug({ conf, web3Provider, provider })

    return web3Provider
  }

  addWallet(account) {
    this.web3.eth.accounts.wallet.add(account)
    this.web3.eth.defaultAccount = account.address
    this.mainnetWeb3.eth.accounts.wallet.add(account)
    this.mainnetWeb3.eth.defaultAccount = account.address
    this.addresses.push(account.address)
    this.wallets[account.address] = account
  }

  getMainnetWeb3TransportProvider(): HttpProvider | WebSocketProvider {
    let provider
    let web3Provider
    let transport = conf.ethereumMainnet.web3Transport
    switch (transport) {
      case 'WebSocket':
        provider = conf.ethereumMainnet.websocketWeb3Provider
        web3Provider = new Web3.providers.WebsocketProvider(provider)
        break

      default:
      case 'HttpProvider':
        provider = conf.ethereumMainnet.httpWeb3Provider
        web3Provider = new Web3.providers.HttpProvider(provider)
        break
    }
    log.debug('mainnet', { web3Provider, provider })

    return web3Provider
  }

  async init() {
    log.debug('Initializing wallet:', { conf: conf.ethereum, mainnet: conf.ethereumMainnet })
    this.mainnetTxManager = getManager(conf.ethereumMainnet.network_id)
    this.txManager = getManager(conf.ethereum.network_id)
    this.web3 = new Web3(this.getWeb3TransportProvider(), null, {
      defaultBlock: 'latest',
      defaultGasPrice,
      transactionBlockTimeout: 5,
      transactionConfirmationBlocks: 1,
      transactionPollingTimeout: 20
    })

    this.mainnetWeb3 = new Web3(this.getMainnetWeb3TransportProvider(), null, {
      defaultBlock: 'latest',
      transactionBlockTimeout: 5,
      transactionConfirmationBlocks: 1
    })

    if (conf.privateKey) {
      let account = this.web3.eth.accounts.privateKeyToAccount(conf.privateKey)
      this.web3.eth.accounts.wallet.add(account)
      this.web3.eth.defaultAccount = account.address
      this.mainnetWeb3.eth.accounts.wallet.add(account)
      this.mainnetWeb3.eth.defaultAccount = account.address

      this.address = account.address
      this.addWallet(account)
      log.info('Initialized by private key:', { address: account.address })
    } else if (this.mnemonic) {
      let root = HDKey.fromMasterSeed(bip39.mnemonicToSeed(this.mnemonic, conf.adminWalletPassword))
      for (let i = 0; i < this.numberOfAdminWalletAccounts; i++) {
        const path = "m/44'/60'/0'/0/" + i
        let addrNode = root.derive(path)
        let account = this.web3.eth.accounts.privateKeyToAccount('0x' + addrNode._privateKey.toString('hex'))
        this.addWallet(account)
      }
      log.info('Initialized by mnemonic:', { address: this.addresses })
    }

    const adminWalletAddress = get(ContractsAddress, `${this.network}.AdminWallet`)
    this.proxyContract = new this.web3.eth.Contract(ProxyContractABI.abi, adminWalletAddress)

    const adminWalletContractBalance = await this.web3.eth.getBalance(adminWalletAddress)
    log.info(`AdminWallet contract balance`, { adminWalletContractBalance, adminWalletAddress })
    if (web3Utils.fromWei(adminWalletContractBalance, 'gwei') < adminMinBalance * this.addresses.length) {
      log.error('AdminWallet contract low funds')
      sendSlackAlert({ msg: 'AdminWallet contract low funds', adminWalletAddress, adminWalletContractBalance })
      if (conf.env !== 'test' && conf.env !== 'development') process.exit(-1)
    }

    this.txManager.getTransactionCount = this.web3.eth.getTransactionCount
    this.mainnetTxManager.getTransactionCount = this.mainnetWeb3.eth.getTransactionCount
    await this.txManager.createListIfNotExists(this.addresses)
    await this.mainnetTxManager.createListIfNotExists(this.mainnetAddresses)

    for (let addr of this.addresses) {
      const balance = await this.web3.eth.getBalance(addr)
      const mainnetBalance = await this.mainnetWeb3.eth.getBalance(addr)

      const isAdminWallet = await this.isVerifiedAdmin(addr)
      if (isAdminWallet && web3Utils.fromWei(balance, 'gwei') > adminMinBalance) {
        log.info(`admin wallet ${addr} balance ${balance}`)
        this.filledAddresses.push(addr)
      } else log.warn('Failed adding admin wallet', { addr, mainnetBalance, balance, isAdminWallet, adminMinBalance })
      if (web3Utils.fromWei(mainnetBalance, 'gwei') > adminMinBalance) {
        log.info(`admin wallet ${addr} mainnet balance ${mainnetBalance}`)
        this.mainnetAddresses.push(addr)
      } else log.warn('Failed adding mainnet admin wallet', { addr, mainnetBalance, adminMinBalance })
    }
    if (this.filledAddresses.length === 0) {
      log.error('no admin wallet with funds')
      sendSlackAlert({
        msg: 'critical: no fuse admin wallet with funds'
      })
      if (conf.env !== 'test' && conf.env !== 'development') process.exit(-1)
    }
    if (this.mainnetAddresses.length === 0) {
      sendSlackAlert({
        msg: 'critical: no mainnet admin wallet with funds'
      })
      log.error('no admin wallet with funds for mainnet')
      if (conf.env !== 'test') process.exit(-1)
    }

    this.address = this.filledAddresses[0]

    if (conf.topAdminsOnStartup) {
      // this needs to happen here after we have added atleast 1 admin address otherwise calling proxy contract
      // wont work
      await this.topAdmins().catch(e => {
        log.warn('Top admins failed', { e, errMessage: e.message })
      })
    }

    this.identityContract = new this.web3.eth.Contract(
      IdentityABI.abi,
      get(ContractsAddress, `${this.network}.Identity`),
      { from: this.address }
    )

    this.tokenContract = new this.web3.eth.Contract(
      GoodDollarABI.abi,
      get(ContractsAddress, `${this.network}.GoodDollar`),
      { from: this.address }
    )
    this.UBIContract = new this.web3.eth.Contract(UBIABI.abi, get(ContractsAddress, `${this.network}.UBI`), {
      from: this.address
    })

    try {
      let gdbalance = await this.tokenContract.methods.balanceOf(this.address).call()
      let nativebalance = await this.web3.eth.getBalance(this.address)
      this.nonce = parseInt(await this.web3.eth.getTransactionCount(this.address))
      log.debug('AdminWallet Ready:', {
        account: this.address,
        gdbalance,
        nativebalance,
        networkId: this.networkId,
        network: this.network,
        nonce: this.nonce,
        ContractsAddress: ContractsAddress[this.network]
      })
    } catch (e) {
      log.error('Error initializing wallet', e.message, e)

      if (conf.env !== 'test' && conf.env !== 'development') process.exit(-1)
    }
    return true
  }

  /**
   * top admin wallet accounts
   * @param {object} event callbacks
   * @returns {Promise<String>}
   */
  async topAdmins(): Promise<any> {
    return this.sendTransaction(
      this.proxyContract.methods.topAdmins(0),
      {},
      { gas: '200000' } // gas estimate for this is very high so we limit it to prevent failure
    )
  }

  /**
   * charge bonuses for user via `bonus` contract
   * @param {string} address
   * @param {string} amountInWei
   * @param {object} event callbacks
   * @returns {Promise<String>}
   */
  async redeemBonuses(address: string, amountInWei: string, { onReceipt, onTransactionHash, onError }): Promise<any> {
    return this.sendTransaction(this.proxyContract.methods.awardUser(address, amountInWei), {
      onTransactionHash,
      onReceipt,
      onError
    })
  }

  /**
   * whitelist an user in the `Identity` contract
   * @param {string} address
   * @param {string} did
   * @returns {Promise<TransactionReceipt>}
   */
  async whitelistUser(address: string, did: string): Promise<TransactionReceipt | boolean> {
    const isVerified = await this.isVerified(address)

    if (isVerified) {
      return { status: true }
    }
    let txHash
    try {
      const lastAuth = await this.identityContract.methods
        .lastAuthenticated(address)
        .call()
        .then(_ => _.toNumber())

      if (lastAuth > 0) {
        //user was already whitelisted in the past, just needs re-authentication
        return this.authenticateUser(address)
      }

      const onTransactionHash = hash => {
        log.debug('WhitelistUser got txhash:', { hash, address, did })
        txHash = hash
      }

<<<<<<< HEAD
      const makeTx = () => this.proxyContract.methods.whitelist(address, did)
      const result = await retryTimeout(() => this.sendTransaction(makeTx(), { onTransactionHash }))
=======
      const txPromise = this.sendTransaction(this.proxyContract.methods.whitelist(address, did), {
        onTransactionHash
      })

      let tx = await txPromise
>>>>>>> 545ab9b4

      log.info('Whitelisted user', { txHash, address, did, result })
      return result
    } catch (exception) {
      const { message } = exception

      log.error('Error whitelistUser', message, exception, { txHash, address, did })
      throw exception
    }
  }

  async authenticateUser(address: string): Promise<TransactionReceipt> {
    try {
      let encodedCall = this.web3.eth.abi.encodeFunctionCall(
        {
          name: 'authenticate',
          type: 'function',
          inputs: [
            {
              type: 'address',
              name: 'account'
            }
          ]
        },
        [address]
      )
      const transaction = await this.proxyContract.methods.genericCall(this.identityContract.address, encodedCall, 0)
      const tx = await this.sendTransaction(transaction)
      log.info('authenticated user', { address, tx })
      return tx
    } catch (exception) {
      const { message } = exception

      log.error('Error authenticateUser', message, exception, { address })
      throw exception
    }
  }
  /**
   * blacklist an user in the `Identity` contract
   * @param {string} address
   * @returns {Promise<TransactionReceipt>}
   */
  async blacklistUser(address: string): Promise<TransactionReceipt> {
    const tx: TransactionReceipt = await this.sendTransaction(
      this.identityContract.methods.addBlacklisted(address)
    ).catch(e => {
      log.error('Error blackListUser', e.message, e, { address })
      throw e
    })

    return tx
  }

  /**
   * remove a user in the `Identity` contract
   * @param {string} address
   * @returns {Promise<TransactionReceipt>}
   */
  async removeWhitelisted(address: string): Promise<TransactionReceipt> {
    const tx: TransactionReceipt = await this.sendTransaction(
      this.proxyContract.methods.removeWhitelist(address)
    ).catch(e => {
      log.error('Error removeWhitelisted', e.message, e, { address })
      throw e
    })

    return tx
  }

  /**
   * verify if an user is verified in the `Identity` contract
   * @param {string} address
   * @returns {Promise<boolean>}
   */
  async isVerified(address: string): Promise<boolean> {
    const tx: boolean = await this.identityContract.methods
      .isWhitelisted(address)
      .call()
      .catch(e => {
        log.error('Error isVerified', e.message, e)
        throw e
      })
    return tx
  }

  /**
   *
   * @param {string} address
   * @returns {Promise<boolean>}
   */
  async isVerifiedAdmin(address: string): Promise<boolean> {
    const tx: boolean = await this.proxyContract.methods
      .isAdmin(address)
      .call()
      .catch(e => {
        log.error('Error isAdmin', e.message, e)
        throw e
      })
    return tx
  }

  /**
   * top wallet if needed
   * @param {string} address
   * @param {moment.Moment} lastTopping
   * @param {boolean} force
   * @returns {PromiEvent<TransactionReceipt>}
   */
  async topWallet(
    address: string,
    lastTopping?: moment.Moment = moment().subtract(1, 'day'),
    force: boolean = false
  ): PromiEvent<TransactionReceipt> {
    let userBalance = await this.web3.eth.getBalance(address)
    let maxTopWei = parseInt(web3Utils.toWei('1000000', 'gwei'))
    let toTop = maxTopWei - userBalance

    log.debug('TopWallet:', { address, userBalance, toTop })

    if (toTop <= 0 || toTop / maxTopWei < 0.75) {
      log.debug("User doesn't need topping", { address })
      return { status: 1 }
    }

    let txHash

    try {
      const onTransactionHash = hash => {
        log.debug('Topwallet got txhash:', { hash, address })
        txHash = hash
      }

<<<<<<< HEAD
      const makeTx = () => this.proxyContract.methods.topWallet(address)
      const result = await retryTimeout(() => this.sendTransaction(makeTx(), { onTransactionHash }))

      log.debug('Topwallet result:', { txHash, address, res: result })
      return result
=======
      const txPromise = this.sendTransaction(this.proxyContract.methods.topWallet(address), { onTransactionHash })
      let res = await txPromise
      log.debug('Topwallet result:', { txHash, address, res })
      return res
>>>>>>> 545ab9b4
    } catch (e) {
      log.error('Error topWallet', e.message, e, { txHash, address, lastTopping, force })
      throw e
    }
  }

  async getAddressBalance(address: string): Promise<number> {
    return this.web3.eth.getBalance(address)
  }

  /**
   * get balance for admin wallet
   * @returns {Promise<number>}
   */
  async getBalance(): Promise<number> {
    return this.getAddressBalance(this.address)
      .then(b => web3Utils.fromWei(b))
      .catch(e => {
        log.error('Error getBalance', e.message, e)
        throw e
      })
  }

  /**
   * Helper function to handle a tx Send call
   * @param tx
   * @param {object} promiEvents
   * @param {function} promiEvents.onTransactionHash
   * @param {function} promiEvents.onReceipt
   * @param {function} promiEvents.onConfirmation
   * @param {function} promiEvents.onError
   * @param {object} gasValues
   * @param {number} gasValues.gas
   * @param {number} gasValues.gasPrice
   * @returns {Promise<Promise|Q.Promise<any>|Promise<*>|Promise<*>|Promise<*>|*>}
   */
  async sendTransaction(
    tx: any,
    txCallbacks: PromiEvents = {},
    { gas, gasPrice }: GasValues = { gas: undefined, gasPrice: undefined },
    retry = true
  ) {
    let currentAddress, txHash
    const uuid = Crypto.randomBytes(5).toString('base64')
    try {
      const { onTransactionHash, onReceipt, onConfirmation, onError } = txCallbacks
      gas =
        gas ||
        (await tx
          .estimateGas()
          .then(gas => gas + 200000) //buffer for proxy contract, reimburseGas?
          .catch(e => {
            log.error('Failed to estimate gas for tx', e.message, e)
            return defaultGas
          }))

      // adminwallet contract might give wrong gas estimates, so if its more than block gas limit reduce it to default
      if (gas > 8000000) gas = defaultGas
      gasPrice = gasPrice || defaultGasPrice

      log.debug('getting tx lock:', { uuid })
      const { nonce, release, fail, address } = await this.txManager.lock(this.filledAddresses)
      log.debug('got tx lock:', { uuid, address })

      let balance = NaN
      if (conf.env === 'development') {
        balance = await this.web3.eth.getBalance(address)
      }
      currentAddress = address
      log.debug(`sending tx from: ${address} | nonce: ${nonce}`, { uuid, balance, gas, gasPrice })
      let txPromise = new Promise((res, rej) => {
        tx.send({ gas, gasPrice, chainId: this.networkId, nonce, from: address })
          .on('transactionHash', h => {
            release()
            txHash = h
            log.debug('got tx hash:', { uuid, txHash })
            onTransactionHash && onTransactionHash(h)
          })
          .on('receipt', r => {
            log.debug('got tx receipt:', { uuid })
            onReceipt && onReceipt(r)
            res(r)
          })
          .on('confirmation', c => onConfirmation && onConfirmation(c))
          .on('error', async e => {
            log.error('sendTransaction error:', e.message, e, { from: address, uuid })
            if (isFundsError(e)) {
              balance = await this.mainnetWeb3.eth.getBalance(address)
              log.warn('sendTransaciton funds issue retry', {
                errMessage: e.message,
                nonce,
                gas,
                gasPrice,
                address,
                balance
              })
              sendSlackAlert({ msg: 'admin account funds low', address, balance })
              await this.txManager.unlock(address)
              try {
                res(await this.sendTransaction(tx, txCallbacks, { gas, gasPrice }))
              } catch (e) {
                await this.txManager.unlock(address)
                rej(e)
              }
            } else if (isNonceError(e)) {
              let netNonce = parseInt(await this.web3.eth.getTransactionCount(address))
              log.warn('sendTransaciton nonce failure retry', {
                errMessage: e.message,
                nonce,
                gas,
                gasPrice,
                address,
                newNonce: netNonce
              })
              await this.txManager.unlock(address, netNonce)
              try {
                res(await this.sendTransaction(tx, txCallbacks, { gas, gasPrice }))
              } catch (e) {
                await this.txManager.unlock(address)
                rej(e)
              }
            } else {
              fail()
              onError && onError(e)
              rej(e)
            }
          })
      })

      const res = await Promise.race([txPromise, requestTimeout(FUSE_TX_TIMEOUT, 'fuse tx timeout')])
      return res
    } catch (e) {
      log.warn('sendTransaction failed:', e.message, { uuid, txHash, retry })
      this.txManager.unlock(currentAddress)
      if (retry && e.message.contains('fuse tx timeout')) {
        log.warn('sendTransaction failed retrying:', { uuid, txHash })
        return this.sendTransaction(tx, txCallbacks, { gas, gasPrice }, false)
      }
      throw new Error(e)
    }
  }

  /**
   * Helper function to handle a tx Send call
   * @param tx
   * @param {object} promiEvents
   * @param {function} promiEvents.onTransactionHash
   * @param {function} promiEvents.onReceipt
   * @param {function} promiEvents.onConfirmation
   * @param {function} promiEvents.onError
   * @param {object} gasValues
   * @param {number} gasValues.gas
   * @param {number} gasValues.gasPrice
   * @returns {Promise<Promise|Q.Promise<any>|Promise<*>|Promise<*>|Promise<*>|*>}
   */
  async sendNative(
    params: { from: string, to: string, value: string },
    txCallbacks: PromiEvents = {},
    { gas, gasPrice }: GasValues = { gas: undefined, gasPrice: undefined }
  ) {
    let currentAddress
    try {
      const { onTransactionHash, onReceipt, onConfirmation, onError } = txCallbacks
      gas = gas || defaultGas
      gasPrice = gasPrice || defaultGasPrice

      const { nonce, release, fail, address } = await this.txManager.lock(this.filledAddresses)
      log.debug('sendNative', { nonce, gas, gasPrice })
      currentAddress = address

      return new Promise((res, rej) => {
        this.web3.eth
          .sendTransaction({ gas, gasPrice, chainId: this.networkId, nonce, ...params, from: address })
          .on('transactionHash', h => {
            onTransactionHash && onTransactionHash(h)
            release()
          })
          .on('receipt', r => {
            onReceipt && onReceipt(r)
            res(r)
          })
          .on('confirmation', c => {
            onConfirmation && onConfirmation(c)
          })
          .on('error', async e => {
            const { message } = e

            log.error('sendNative failed', message, e)

            if (isNonceError(e)) {
              let netNonce = parseInt(await this.web3.eth.getTransactionCount(address))
              log.error('sendNative nonce failure retry', message, e, {
                params,
                nonce,
                gas,
                gasPrice,
                address,
                newNonce: netNonce
              })
              await this.txManager.unlock(address, netNonce)
              try {
                res(await this.sendNative(params, txCallbacks, { gas, gasPrice }))
              } catch (e) {
                await this.txManager.unlock(address)
                rej(e)
              }
            } else {
              fail()
              onError && onError(e)
              rej(e)
            }
          })
      })
    } catch (e) {
      await this.txManager.unlock(currentAddress)
      throw new Error(e)
    }
  }

  /**
   * Helper function to handle a tx Send call
   * @param tx
   * @param {object} promiEvents
   * @param {function} promiEvents.onTransactionHash
   * @param {function} promiEvents.onReceipt
   * @param {function} promiEvents.onConfirmation
   * @param {function} promiEvents.onError
   * @param {object} gasValues
   * @param {number} gasValues.gas
   * @param {number} gasValues.gasPrice
   * @returns {Promise<Promise|Q.Promise<any>|Promise<*>|Promise<*>|Promise<*>|*>}
   */
  async sendTransactionMainnet(
    tx: any,
    txCallbacks: PromiEvents = {},
    { gas, gasPrice }: GasValues = { gas: undefined, gasPrice: undefined },
    forceAddress: string
  ) {
    let currentAddress
    try {
      const { onTransactionHash, onReceipt, onConfirmation, onError } = txCallbacks
      gas =
        gas ||
        (await tx
          .estimateGas()
          .then(gas => gas + 200000) //buffer for proxy contract, reimburseGas?, and low gas unexpected failures
          .catch(e => {
            log.error('Failed to estimate gas for tx mainnet', e.message, e)
            return defaultGas
          }))

      //adminwallet contract might give wrong gas estimates, so if its more than block gas limit reduce it to default
      if (gas > 8000000) gas = defaultGas
      gasPrice = gasPrice || Math.min(await this.mainnetWeb3.eth.getGasPrice(), this.maxMainnetGasPrice)

      const uuid = Crypto.randomBytes(5).toString('base64')
      log.debug('getting tx lock mainnet:', { uuid })
      const { nonce, release, fail, address } = await this.mainnetTxManager.lock(forceAddress || this.mainnetAddresses)
      log.debug('got tx lock mainnet:', { uuid, address })

      let balance = NaN
      if (conf.env === 'development') {
        balance = await this.mainnetWeb3.eth.getBalance(address)
      }
      currentAddress = address
      log.debug(`sending  tx mainnet from: ${address} | nonce: ${nonce}`, {
        network: this.networkIdMainNet,
        uuid,
        balance,
        gas,
        gasPrice
      })
      return new Promise((res, rej) => {
        tx.send({ gas, gasPrice, chainId: this.networkIdMainNet, nonce, from: address })
          .on('transactionHash', h => {
            release()
            log.debug('got tx hash mainnet:', { uuid })
            onTransactionHash && onTransactionHash(h)
          })
          .on('receipt', r => {
            log.debug('got tx receipt mainnet:', { uuid })
            onReceipt && onReceipt(r)
            res(r)
          })
          .on('confirmation', c => onConfirmation && onConfirmation(c))
          .on('error', async exception => {
            const { message } = exception

            log.error('sendTransaction error mainnet:', message, exception, { from: address, uuid })
            if (isFundsError(exception)) {
              balance = await this.mainnetWeb3.eth.getBalance(address)
              log.warn('sendTransaciton funds issue retry mainnet', {
                errMessage: message,
                nonce,
                gas,
                gasPrice,
                address,
                balance
              })
              sendSlackAlert({ msg: 'admin account funds low mainnet', address, balance })
              await this.mainnetTxManager.unlock(address)
              try {
                res(await this.sendTransaction(tx, txCallbacks, { gas, gasPrice }))
              } catch (e) {
                await this.mainnetTxManager.unlock(address)
                rej(e)
              }
            } else if (isNonceError(exception)) {
              let netNonce = parseInt(await this.mainnetWeb3.eth.getTransactionCount(address))
              log.warn('sendTransaciton nonce failure retry mainnet', {
                errMessage: message,
                nonce,
                gas,
                gasPrice,
                address,
                newNonce: netNonce
              })
              await this.mainnetTxManager.unlock(address, netNonce)
              try {
                res(await this.sendTransactionMainnet(tx, txCallbacks, { gas, gasPrice }))
              } catch (e) {
                await this.mainnetTxManager.unlock(address)
                rej(e)
              }
            } else {
              fail()
              onError && onError(exception)
              rej(exception)
            }
          })
      })
    } catch (e) {
      await this.mainnetTxManager.unlock(currentAddress)
      throw new Error(e)
    }
  }
}

const AdminWallet = new Wallet(conf.mnemonic)
export default AdminWallet<|MERGE_RESOLUTION|>--- conflicted
+++ resolved
@@ -314,16 +314,11 @@
         txHash = hash
       }
 
-<<<<<<< HEAD
-      const makeTx = () => this.proxyContract.methods.whitelist(address, did)
-      const result = await retryTimeout(() => this.sendTransaction(makeTx(), { onTransactionHash }))
-=======
       const txPromise = this.sendTransaction(this.proxyContract.methods.whitelist(address, did), {
         onTransactionHash
       })
 
       let tx = await txPromise
->>>>>>> 545ab9b4
 
       log.info('Whitelisted user', { txHash, address, did, result })
       return result
@@ -456,18 +451,11 @@
         txHash = hash
       }
 
-<<<<<<< HEAD
-      const makeTx = () => this.proxyContract.methods.topWallet(address)
-      const result = await retryTimeout(() => this.sendTransaction(makeTx(), { onTransactionHash }))
-
-      log.debug('Topwallet result:', { txHash, address, res: result })
-      return result
-=======
       const txPromise = this.sendTransaction(this.proxyContract.methods.topWallet(address), { onTransactionHash })
       let res = await txPromise
+
       log.debug('Topwallet result:', { txHash, address, res })
       return res
->>>>>>> 545ab9b4
     } catch (e) {
       log.error('Error topWallet', e.message, e, { txHash, address, lastTopping, force })
       throw e
