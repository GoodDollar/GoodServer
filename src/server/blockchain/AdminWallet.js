--- conflicted
+++ resolved
@@ -286,15 +286,10 @@
     gas = gas || (await tx.estimateGas())
     gasPrice = gasPrice || this.gasPrice
 
-<<<<<<< HEAD
     const netNonce = parseInt(await this.web3.eth.getTransactionCount(this.address))
 
     const { nonce, release, fail } = await txManager.lock(this.address, netNonce)
 
-=======
-    let release = await this.mutex.lock()
-    this.nonce = parseInt(await this.web3.eth.getTransactionCount(this.address))
->>>>>>> 031b250a
     return new Promise((res, rej) => {
       tx.send({ gas, gasPrice, chainId: this.networkId, nonce })
         .on('transactionHash', h => {
@@ -337,14 +332,9 @@
     gas = gas || 100000
     gasPrice = gasPrice || this.gasPrice
 
-<<<<<<< HEAD
     const netNonce = parseInt(await this.web3.eth.getTransactionCount(this.address))
 
     const { nonce, release, fail } = await txManager.lock(this.address, netNonce)
-=======
-    let release = await this.mutex.lock()
-    this.nonce = parseInt(await this.web3.eth.getTransactionCount(this.address))
->>>>>>> 031b250a
 
     return new Promise((res, rej) => {
       this.web3.eth
