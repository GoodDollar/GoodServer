--- conflicted
+++ resolved
@@ -245,24 +245,17 @@
     }
   }
 
-<<<<<<< HEAD
   async getAddressBalance(address: string): Promise<number> {
     return this.web3.eth.getBalance(address)
   }
 
+  /**
+   * get balance for admin wallet
+   * @returns {Promise<number>}
+   */
   async getBalance(): Promise<number> {
     return this.getAddressBalance(this.address)
-      .then(b => Web3.utils.fromWei(b))
-=======
-  /**
-   * get balance for admin wallet
-   * @returns {Promise<number>}
-   */
-  async getBalance(): Promise<number> {
-    return this.web3.eth
-      .getBalance(this.address)
       .then(b => web3Utils.fromWei(b))
->>>>>>> a30a3e49
       .catch(e => {
         log.error('Error getBalance', e)
         throw e
