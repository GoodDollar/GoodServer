--- conflicted
+++ resolved
@@ -42,12 +42,8 @@
 })
 
 test(`adminWallet top wallet shouldn't throws an error when user is not whitelisted/verified`, async () => {
-<<<<<<< HEAD
-  const unverifiedAddress = '0x5d1b321087c9273c7efb0815c43c019df180fa56'
-=======
   const unverifiedAddress = generateWalletAddress()
   await AdminWallet.blacklistUser(unverifiedAddress)
->>>>>>> 12ffdd11
   await expect(AdminWallet.topWallet(unverifiedAddress, null)).toBeTruthy()
 })
 
