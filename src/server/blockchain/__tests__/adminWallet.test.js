import AdminWallet from '../AdminWallet'

jest.setTimeout(10000)
beforeAll(async () => {
  await AdminWallet.ready
})

test(`adminWallet top wallet shouldn't throws an error when user is not whitelisted/verified`, async () => {
  const unverifiedAddress = '0xC8282816Bbbb5A417762feE6e736479D4809D129'
  const blacklist = await AdminWallet.blacklistUser(unverifiedAddress)
  const tx = await AdminWallet.topWallet(unverifiedAddress, null).catch(e => false)
  expect(tx).toBeTruthy()
})

test('adminWallet constructor works', async () => {
  expect(AdminWallet.address).not.toBeNull()
})

test('adminWallet can whitelist user', async () => {
  await AdminWallet.removeWhitelisted('0x888185b656fe770677a91412f9f09B23A787242A').catch(_ => _)
  const tx = await AdminWallet.whitelistUser('0x888185b656fe770677a91412f9f09B23A787242A', 'did:gd')
  const isVerified = await AdminWallet.isVerified('0x888185b656fe770677a91412f9f09B23A787242A')
  expect(isVerified).toBeTruthy()
})

test('adminWallet can blacklist user', async () => {
  const tx = await AdminWallet.removeWhitelisted('0x888185b656fe770677a91412f9f09B23A787242A')
  const isVerified = await AdminWallet.isVerified('0x888185b656fe770677a91412f9f09B23A787242A')
  expect(isVerified).not.toBeTruthy()
})

test('adminWallet throws exception', async () => {
  await expect(AdminWallet.removeWhitelisted('0x888')).rejects.toThrow()
})

test('adminWallet get balance correctly', async () => {
  const balance = await AdminWallet.getBalance()
  expect(balance > 0).toBeTruthy()
})

<<<<<<< HEAD
test(`adminWallet top wallet shouldn't throws an error when user is not whitelisted/verified`, async () => {
  const unverifiedAddress = '0x5d1b321087c9273c7efb0815c43c019df180fa56'
  await expect(AdminWallet.topWallet(unverifiedAddress, null)).toBeTruthy()
})

=======
>>>>>>> a76b0c0c
test('adminWallet receive queue nonce', async () => {
  const unverifiedAddress = '0xC8282816Bbbb5A417762feE6e736479D4809D129'
  for (let i = 0; i < 5; i++) {
    let tx = await AdminWallet.topWallet(unverifiedAddress, null, true)
    expect(tx).toBeTruthy()
  }
})

test('adminWallet bad transaction in queue', async () => {
  const unverifiedAddress = '0xC8282816Bbbb5A417762feE6e736479D4809D129'
  const from = AdminWallet.address
  const testValue = 10
  const badGas = 10
  let tx

  //good tx
  tx = await AdminWallet.topWallet(unverifiedAddress, null, true)
  expect(tx).toBeTruthy()

  //bad tx
  await expect(
    AdminWallet.sendNative({
      from,
      to: unverifiedAddress,
      value: testValue,
      gas: badGas,
      gasPrice: badGas
    })
  ).rejects.toThrow()

  //good tx
  tx = await AdminWallet.topWallet(unverifiedAddress, null, true)
  expect(tx).toBeTruthy()
})<|MERGE_RESOLUTION|>--- conflicted
+++ resolved
@@ -38,14 +38,11 @@
   expect(balance > 0).toBeTruthy()
 })
 
-<<<<<<< HEAD
 test(`adminWallet top wallet shouldn't throws an error when user is not whitelisted/verified`, async () => {
   const unverifiedAddress = '0x5d1b321087c9273c7efb0815c43c019df180fa56'
   await expect(AdminWallet.topWallet(unverifiedAddress, null)).toBeTruthy()
 })
 
-=======
->>>>>>> a76b0c0c
 test('adminWallet receive queue nonce', async () => {
   const unverifiedAddress = '0xC8282816Bbbb5A417762feE6e736479D4809D129'
   for (let i = 0; i < 5; i++) {
