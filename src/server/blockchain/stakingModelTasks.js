--- conflicted
+++ resolved
@@ -28,15 +28,10 @@
 
   constructor() {
     this.log = logger.child({ from: 'StakingModelManager' })
-<<<<<<< HEAD
     //polling timeout since ethereum has network congestion and we try to pay little gas so it will take a long time to confirm tx
     this.managerContract = AdminWallet.mainnetWeb3.eth.Contract(FundManagerABI.abi, this.managerAddress, {
       transactionPollingTimeout: 1000
     })
-=======
-    this.log.debug('initializing', { dai: this.daiAddress, cdai: this.cDaiAddress })
-    this.managerContract = AdminWallet.mainnetWeb3.eth.Contract(FundManagerABI.abi, this.managerAddress)
->>>>>>> 079d5a8d
     this.stakingContract = AdminWallet.mainnetWeb3.eth.Contract(StakingABI.abi, this.stakingAddress)
     this.dai = AdminWallet.mainnetWeb3.eth.Contract(DaiABI.abi, this.daiAddress)
     this.cDai = AdminWallet.mainnetWeb3.eth.Contract(cDaiABI.abi, this.cDaiAddress)
