//@flow
import { Router } from 'express'
import { body } from 'express-validator'
import passport from 'passport'
import { map, get } from 'lodash'
import { sha3 } from 'web3-utils'
import { Mautic } from '../mautic/mauticAPI'
import { ClaimQueueProps } from '../db/mongo/models/props'

import conf from '../server.config'
import { wrapAsync } from '../utils/helpers'
import logger from '../../imports/logger'

const defaultLogger = logger.child({ from: 'ClaimQueue ' })

const ClaimQueue = {
  async setWhitelisted(user, storage, log = defaultLogger) {
    const { mauticClaimQueueWhitelistedSegmentId } = conf
    const { identifier, mauticId, claimQueue } = user
    let result = Promise.resolve()

    if (claimQueue) {
      result = storage.updateUser({ identifier, 'claimQueue.status': 'whitelisted' })
    }

    // Mautic calls could took a lot of time and cause ZoOm timeout
    // so let's do it 'in background'
    // also we won't call mautic if user.mauticId is empty or null
    if (mauticId) {
      Mautic.updateContact(mauticId, { tags: ['claimqueue_claimed'] }).catch(exception => {
        const { message } = exception

        log.error('Failed Mautic tagging user claimed', message, exception, { mauticId })
      })

      Mautic.addContactsToSegment([mauticId], mauticClaimQueueWhitelistedSegmentId).catch(exception => {
        const { message } = exception

        log.error('Failed Mautic adding user to claim queue whitelisted segment', message, exception)
      })
    }

    return result
  },

  async getStatistics(storage) {
    var agg = [
      {
        $match: {
          'claimQueue.status': { $exists: 1 }
        }
      },
      {
        $group: {
          _id: '$claimQueue.status',
          total: { $sum: 1 }
        }
      }
    ]

    const stats = await storage.model.aggregate(agg)
    return stats.map(pair => ({ [pair._id]: pair.total }))
  },

  async updateAllowed(toAdd, storage, log = defaultLogger) {
    const { claimQueueAllowed } = conf
    let queueProps = await ClaimQueueProps.findOne({})

    if (!queueProps) {
      queueProps = new ClaimQueueProps({ value: claimQueueAllowed })
    }

    queueProps.value += toAdd
    await queueProps.save()

    const newAllowed = queueProps.value
    const totalPending = await storage.model.count({ 'claimQueue.status': 'pending' })
    const stillPending = totalPending - toAdd

    const pendingUsers = await storage.model
      .find(
        { 'claimQueue.status': 'pending' },
        { mauticId: 1, 'claimQueue.date': 1, identifier: 1 },
        {
          sort: { 'claimQueue.date': 1 }, //get first in queue first
          limit: toAdd
        }
      )
      .lean()

    const approvedUsers = map(pendingUsers, '_id')
    const mauticIds = map(pendingUsers, 'mauticId')

    Mautic.addContactsToSegment(mauticIds, conf.mauticClaimQueueApprovedSegmentId).catch(e => {
      log.error('Failed Mautic adding user to claim queue approved segment', e.message, e)
    })

    await storage.model.updateMany({ _id: { $in: approvedUsers } }, { $set: { 'claimQueue.status': 'approved' } })

    log.debug('claim queue updated', { pendingUsers, newAllowed, stillPending })
    return { ok: 1, newAllowed, stillPending, approvedUsers: pendingUsers }
  },

<<<<<<< HEAD
  async updateAllowedEmails(emailsToApprove: Array<string>, storage, log) {
=======
  async enqueue(user, storage, log = defaultLogger) {
>>>>>>> de312de3
    const { claimQueueAllowed } = conf
    const emailsHashes = map(emailsToApprove, sha3)
    const approvedUsers = await storage.model
      .find(
        {
          email: { $in: emailsHashes },
          $or: [
            { 'claimQueue.status': { $nin: ['approved', 'whitelisted'] } },
            { 'claimQueue.status': { $exists: false } }
          ]
        },
        { mauticId: 1, identifier: 1 }
      )
      .lean()

    //update the global allowed so approved by email users dont take existing open spots
    let queueProps = await ClaimQueueProps.findOne({})
    if (!queueProps) {
      queueProps = new ClaimQueueProps({ value: claimQueueAllowed })
    }
    queueProps.value += approvedUsers.length
    await queueProps.save()

    const userIds = map(approvedUsers, '_id')
    const mauticIds = map(approvedUsers, 'mauticId')

    Mautic.addContactsToSegment(mauticIds, conf.mauticClaimQueueApprovedSegmentId).catch(e => {
      log.error('Failed Mautic adding user to claim queue approved segment', e.message, e)
    })

    await storage.model.updateMany({ _id: { $in: userIds } }, { $set: { 'claimQueue.status': 'approved' } })

    log.debug('claim queue updated', { approvedUsers })
    return { ok: 1, approvedUsers }
  },

  async enqueue(user, storage, log) {
    const { claimQueueAllowed: claimQueueAllowedDefault } = conf

    let queueProps = await ClaimQueueProps.findOne({})
    const claimQueueAllowed = get(queueProps, 'value', claimQueueAllowedDefault)
    const { claimQueue } = user

    log.debug('claimqueue:', { allowed: claimQueueAllowed, queue: claimQueue })

    // if user already in queue or user already whitelisted we skip adding to queue
    if (claimQueue) {
      return { ok: 0, queue: claimQueue }
    }

    const totalQueued = await storage.model.count({ 'claimQueue.status': { $exists: true } })
    const openSpaces = claimQueueAllowed - totalQueued
    let status = openSpaces > 0 ? 'approved' : 'pending'

    // if user was added to queue tag him in mautic
    if (['test', 'development'].includes(conf.env) === false && user.mauticId) {
      if (status === 'pending') {
        Mautic.updateContact(user.mauticId, { tags: ['claimqueue_in'] }).catch(e => {
          log.error('Failed Mautic tagging  user inqueue', e.message, e, { mauticId: user.mauticId })
        })
        Mautic.addContactsToSegment([user.mauticId], conf.mauticClaimQueueSegmentId).catch(e => {
          log.error('Failed Mautic adding user to claim queue segment', e.message, e, { mauticId: user.mauticId })
        })
      } else {
        Mautic.updateContact(user.mauticId, { tags: ['claimqueue_autoapproved'] }).catch(e => {
          log.error('Failed Mautic tagging  user autoapproved', e.message, e, { mauticId: user.mauticId })
        })
      }
    }

    storage.updateUser({ identifier: user.identifier, claimQueue: { status, date: Date.now() } })

    return { ok: 1, queue: { status, date: Date.now() } }
  }
}

const setup = (app: Router, storage: StorageAPI) => {
  app.post(
    '/admin/queue',
    body('allow')
      .isInt()
      .toInt(), // check is 'allow' an integer, explicitly cast if not
    wrapAsync(async (req, res) => {
      const { body, log } = req
      const { allow, password, emails } = body

      try {
        if (password !== conf.gundbPassword) {
          throw new Error("GunDB password doesn't match.")
        }

        let result
        if (emails) {
          result = await ClaimQueue.updateAllowedEmails(emails, storage, log)
        } else {
          result = await ClaimQueue.updateAllowed(allow, storage, log)
        }

        res.json(result)
      } catch (exception) {
        const { message } = exception

        log.error('Error processing claim queue:', message, exception)
        res.json({ ok: 0, error: message })
      }
    })
  )

  app.get(
    '/admin/queue',
    wrapAsync(async (req, res) => {
      const { log } = req

      try {
        const result = await ClaimQueue.getStatistics(storage)

        res.json(result)
      } catch (exception) {
        const { message } = exception

        log.error('Error processing claim queue statistics:', message, exception)
        res.json({ ok: 0, error: message })
      }
    })
  )

  /**
   * @api {post} /user/enqueue Puts user in claim queue for phase1
   * @apiName Enqueue
   * @apiGroup Storage
   *
   * @apiSuccess {Number} ok
   * @apiSuccess {String} status
   * @ignore
   */
  app.post(
    '/user/enqueue',
    passport.authenticate('jwt', { session: false }),
    wrapAsync(async (req, res) => {
      const { user, log } = req
      const { claimQueueAllowed } = conf

      // if queue is enabled, enqueueing user
      if (claimQueueAllowed > 0) {
        const queueStatus = await ClaimQueue.enqueue(user, storage, log)
        log.debug('enqueue user result:', { queueStatus, user })
        res.json(queueStatus)
        return
      }

      log.debug('claimqueue: skip', { claimQueueAllowed })
      res.json({ ok: 1, queue: { status: 'whitelisted' } })
    })
  )
}
export default setup

export { ClaimQueue }<|MERGE_RESOLUTION|>--- conflicted
+++ resolved
@@ -101,11 +101,7 @@
     return { ok: 1, newAllowed, stillPending, approvedUsers: pendingUsers }
   },
 
-<<<<<<< HEAD
-  async updateAllowedEmails(emailsToApprove: Array<string>, storage, log) {
-=======
-  async enqueue(user, storage, log = defaultLogger) {
->>>>>>> de312de3
+  async updateAllowedEmails(emailsToApprove: Array<string>, storage, log = defaultLogger) {
     const { claimQueueAllowed } = conf
     const emailsHashes = map(emailsToApprove, sha3)
     const approvedUsers = await storage.model
@@ -142,7 +138,7 @@
     return { ok: 1, approvedUsers }
   },
 
-  async enqueue(user, storage, log) {
+  async enqueue(user, storage, log = defaultLogger) {
     const { claimQueueAllowed: claimQueueAllowedDefault } = conf
 
     let queueProps = await ClaimQueueProps.findOne({})
