//@flow
import { Router } from 'express'
import { body } from 'express-validator'
import passport from 'passport'
import { map, get, flatten } from 'lodash'
import { sha3 } from 'web3-utils'
import moment from 'moment'

import { Mautic } from '../mautic/mauticAPI'
import { ClaimQueueProps } from '../db/mongo/models/props'

import conf from '../server.config'
import { wrapAsync } from '../utils/helpers'
import logger from '../../imports/logger'

const defaultLogger = logger.child({ from: 'ClaimQueue ' })

const ClaimQueue = {
  async setWhitelisted(user, storage, log = defaultLogger) {
    const { mauticClaimQueueWhitelistedSegmentId } = conf
    const { identifier, mauticId, claimQueue } = user
    let result = Promise.resolve()

    if (claimQueue) {
      result = storage.updateUser({ identifier, 'claimQueue.status': 'whitelisted' })
    }

    // Mautic calls could took a lot of time and cause ZoOm timeout
    // so let's do it 'in background'
    // also we won't call mautic if user.mauticId is empty or null
    if (mauticId) {
      Mautic.updateContact(mauticId, { tags: ['claimqueue_claimed'] }).catch(exception => {
        const { message } = exception

        log.error('Failed Mautic tagging user claimed', message, exception, { mauticId })
      })

      Mautic.addContactsToSegment([mauticId], mauticClaimQueueWhitelistedSegmentId).catch(exception => {
        const { message } = exception

        log.error('Failed Mautic adding user to claim queue whitelisted segment', message, exception)
      })
    }

    return result
  },

  async getStatistics(storage) {
    var agg = [
      {
        $match: {
          'claimQueue.status': { $exists: 1 }
        }
      },
      {
        $group: {
          _id: '$claimQueue.status',
          total: { $sum: 1 }
        }
      }
    ]

    const [queueProps, stats] = await Promise.all([ClaimQueueProps.findOne({}).lean(), storage.model.aggregate(agg)])

    const result = {}
    stats.forEach(pair => (result[pair._id] = pair.total))
    result['allowed'] = queueProps.value
    return result
  },

  async updateAllowed(toAdd, storage, log = defaultLogger) {
    const { claimQueueAllowed } = conf
    let queueProps = await ClaimQueueProps.findOne({})

    if (!queueProps) {
      queueProps = new ClaimQueueProps({ value: claimQueueAllowed })
    }

    queueProps.value += toAdd
    await queueProps.save()

    const newAllowed = queueProps.value
    const totalPending = await storage.model.count({ 'claimQueue.status': 'pending' })
    const stillPending = totalPending - toAdd

    const pendingUsers = await storage.model
      .find(
        { 'claimQueue.status': 'pending' },
        { mauticId: 1, 'claimQueue.date': 1, identifier: 1 },
        {
          sort: { 'claimQueue.date': 1 }, //get first in queue first
          limit: toAdd
        }
      )
      .lean()

    const approvedUsers = map(pendingUsers, '_id')
    const mauticIds = map(pendingUsers, 'mauticId')

    Mautic.addContactsToSegment(mauticIds, conf.mauticClaimQueueApprovedSegmentId).catch(e => {
      log.error('Failed Mautic adding user to claim queue approved segment', e.message, e)
    })

    await storage.model.updateMany({ _id: { $in: approvedUsers } }, { $set: { 'claimQueue.status': 'approved' } })

    log.debug('claim queue updated', { pendingUsers, newAllowed, stillPending })
    return { ok: 1, newAllowed, stillPending, approvedUsers: pendingUsers }
  },

  async updateAllowedEmails(emailsToApprove: Array<string>, storage, log = defaultLogger) {
    const { claimQueueAllowed } = conf
    const emailsHashes = map(emailsToApprove, sha3)
    const approvedUsers = await storage.model
      .find(
        {
          email: { $in: emailsHashes },
          $or: [
            { 'claimQueue.status': { $nin: ['approved', 'whitelisted'] } },
            { 'claimQueue.status': { $exists: false } }
          ]
        },
        { mauticId: 1, identifier: 1 }
      )
      .lean()

    //update the global allowed so approved by email users dont take existing open spots
    let queueProps = await ClaimQueueProps.findOne({})
    if (!queueProps) {
      queueProps = new ClaimQueueProps({ value: claimQueueAllowed })
    }
    queueProps.value += approvedUsers.length
    await queueProps.save()

    const userIds = map(approvedUsers, '_id')
    const mauticIds = map(approvedUsers, 'mauticId')

    Mautic.addContactsToSegment(mauticIds, conf.mauticClaimQueueApprovedSegmentId).catch(e => {
      log.error('Failed Mautic adding user to claim queue approved segment', e.message, e)
    })

    await storage.model.updateMany({ _id: { $in: userIds } }, { $set: { 'claimQueue.status': 'approved' } })

    log.debug('claim queue updated', { approvedUsers })
    return { ok: 1, approvedUsers }
  },

  async enqueue(user, storage, log = defaultLogger) {
    const { claimQueueAllowed: claimQueueAllowedDefault } = conf

    let queueProps = await ClaimQueueProps.findOne({}).lean()
    const claimQueueAllowed = get(queueProps, 'value', claimQueueAllowedDefault)
    const { claimQueue } = user

    log.debug('claimqueue:', { allowed: claimQueueAllowed, queue: claimQueue })

    // if user already in queue or user already whitelisted we skip adding to queue
    if (claimQueue) {
      return { ok: 0, queue: claimQueue }
    }

    const totalQueued = await storage.model.count({ 'claimQueue.status': { $exists: true } })
    const openSpaces = claimQueueAllowed - totalQueued
    let status = openSpaces > 0 ? 'approved' : 'pending'

    // if user was added to queue tag him in mautic
    if (['test', 'development'].includes(conf.env) === false && user.mauticId) {
      if (status === 'pending') {
        Mautic.updateContact(user.mauticId, { tags: ['claimqueue_in'] }).catch(e => {
          log.error('Failed Mautic tagging  user inqueue', e.message, e, { mauticId: user.mauticId })
        })
        Mautic.addContactsToSegment([user.mauticId], conf.mauticClaimQueueSegmentId).catch(e => {
          log.error('Failed Mautic adding user to claim queue segment', e.message, e, { mauticId: user.mauticId })
        })
      } else {
        Mautic.updateContact(user.mauticId, { tags: ['claimqueue_autoapproved'] }).catch(e => {
          log.error('Failed Mautic tagging  user autoapproved', e.message, e, { mauticId: user.mauticId })
        })
      }
    }

    const now = Date.now()

    storage.updateUser({ identifier: user.identifier, claimQueue: { status, date: now } })

    return { ok: 1, queue: { status, date: moment(now).toISOString() } }
  }
}

const setup = (app: Router, storage: StorageAPI) => {
  app.post(
    '/admin/queue',
    body('allow')
      .isInt()
      .toInt(), // check is 'allow' an integer, explicitly cast if not
    wrapAsync(async (req, res) => {
      const { body, log } = req
      const { allow, password, emails } = body

      try {
        if (password !== conf.gundbPassword) {
          throw new Error("GunDB password doesn't match.")
        }

        let result
        if (emails) {
          result = await ClaimQueue.updateAllowedEmails(emails, storage, log)
        } else {
          result = await ClaimQueue.updateAllowed(allow, storage, log)
        }

        res.json(result)
      } catch (exception) {
        const { message } = exception

        log.error('Error processing claim queue:', message, exception)
        res.json({ ok: 0, error: message })
      }
    })
  )

  app.get(
    '/admin/queue',
    wrapAsync(async (req, res) => {
      const { log } = req

      try {
<<<<<<< HEAD
        let queueProps = await ClaimQueueProps.findOne({})
        const result = await ClaimQueue.getStatistics(storage)
        result.allowed = get(queueProps, 'value', 0)
        res.json(result)
=======
        const defaults = { whitelisted: 0, approved: 0, allowed: 0 }
        let result = await ClaimQueue.getStatistics(storage)
        res.json({ ...defaults, ...result })
>>>>>>> 24d6e67e
      } catch (exception) {
        const { message } = exception

        log.error('Error processing claim queue statistics:', message, exception)
        res.json({ ok: 0, error: message })
      }
    })
  )

  /**
   * @api {post} /user/enqueue Puts user in claim queue for phase1
   * @apiName Enqueue
   * @apiGroup Storage
   *
   * @apiSuccess {Number} ok
   * @apiSuccess {String} status
   * @ignore
   */
  app.post(
    '/user/enqueue',
    passport.authenticate('jwt', { session: false }),
    wrapAsync(async (req, res) => {
      const { user, log } = req
      const { claimQueueAllowed } = conf

      // if queue is enabled, enqueueing user
      if (claimQueueAllowed > 0) {
        const queueStatus = await ClaimQueue.enqueue(user, storage, log)
        log.debug('enqueue user result:', { queueStatus, user })
        res.json(queueStatus)
        return
      }

      log.debug('claimqueue: skip', { claimQueueAllowed })
      res.json({ ok: 1, queue: { status: 'whitelisted' } })
    })
  )
}
export default setup

export { ClaimQueue }<|MERGE_RESOLUTION|>--- conflicted
+++ resolved
@@ -224,16 +224,9 @@
       const { log } = req
 
       try {
-<<<<<<< HEAD
-        let queueProps = await ClaimQueueProps.findOne({})
-        const result = await ClaimQueue.getStatistics(storage)
-        result.allowed = get(queueProps, 'value', 0)
-        res.json(result)
-=======
         const defaults = { whitelisted: 0, approved: 0, allowed: 0 }
         let result = await ClaimQueue.getStatistics(storage)
         res.json({ ...defaults, ...result })
->>>>>>> 24d6e67e
       } catch (exception) {
         const { message } = exception
 
