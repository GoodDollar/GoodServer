import config from '../../../server.config'
<<<<<<< HEAD

const envId = process.env.APP_NAME || config.network

export const MODEL_USER_PRIVATE = `userprivate_${envId}`
export const MODEL_DELAYED_TASK = 'delayedtask'
export const MODEL_WALLET_NONCE = 'walletnonce'
=======
export const MODEL_USER_PRIVATE = 'userprivate_' + (process.env.APP_NAME || config.network)
export const MODEL_WALLET_NONCE = 'walletnonce'
export const MODEL_PROPERTIES = 'server_properties'
>>>>>>> 0457aaea
<|MERGE_RESOLUTION|>--- conflicted
+++ resolved
@@ -1,13 +1,8 @@
 import config from '../../../server.config'
-<<<<<<< HEAD
 
 const envId = process.env.APP_NAME || config.network
 
 export const MODEL_USER_PRIVATE = `userprivate_${envId}`
 export const MODEL_DELAYED_TASK = 'delayedtask'
 export const MODEL_WALLET_NONCE = 'walletnonce'
-=======
-export const MODEL_USER_PRIVATE = 'userprivate_' + (process.env.APP_NAME || config.network)
-export const MODEL_WALLET_NONCE = 'walletnonce'
-export const MODEL_PROPERTIES = 'server_properties'
->>>>>>> 0457aaea
+export const MODEL_PROPERTIES = 'server_properties'