import mongoose, { Schema } from '../../mongo-db.js'
import { MODEL_USER_PRIVATE } from './constants'

export const UserPrivateSchema = new Schema(
  {
    identifier: {
      type: String,
      index: { unique: true },
      required: true
    },
    fullName: {
      type: String
    },
    mauticId: {
      type: String
    },
    email: {
      type: String
    },
    mobile: {
      type: String
    },
    jwt: {
      type: String
    },
    loginToken: {
      type: String
    },
    w3Token: {
      type: String
    },
    smsValidated: {
      type: Boolean
    },
    isEmailConfirmed: {
      type: Boolean,
      default: false
    },
    isVerified: {
      type: Boolean,
      default: false
    },
    otp: {
      type: {
        code: String,
        expirationDate: String
      }
    },
    emailVerificationCode: {
      type: String
    },
    regMethod: {
      type: String
    },
    torusProvider: {
      type: String
    },
    createdDate: {
      type: Date
    },
    magiclink: {
      type: String
    },
    mnemonic: {
      type: String
    },
    profilePublickey: {
      type: String
    },
    isCompleted: {
      whiteList: {
        type: Boolean,
        default: false
      },
      w3Record: {
        type: Boolean,
        default: false
      },
      topWallet: {
        type: Boolean,
        default: false
      }
    },
    claimQueue: {
      date: { type: Date, default: Date.now },
      status: { type: String, index: { unique: false } }
    }
  },
<<<<<<< HEAD
  { minimize: false }
)
=======
  claimQueue: {
    date: { type: Date, default: Date.now },
    status: { type: String, index: { unique: false } }
  },
  trustIndex: {
    type: Boolean,
    default: false
  },
  lastLogin: {
    type: Date
  }
})
>>>>>>> dc9e8e5f

export default mongoose.model(MODEL_USER_PRIVATE, UserPrivateSchema)<|MERGE_RESOLUTION|>--- conflicted
+++ resolved
@@ -86,14 +86,6 @@
       status: { type: String, index: { unique: false } }
     }
   },
-<<<<<<< HEAD
-  { minimize: false }
-)
-=======
-  claimQueue: {
-    date: { type: Date, default: Date.now },
-    status: { type: String, index: { unique: false } }
-  },
   trustIndex: {
     type: Boolean,
     default: false
@@ -101,7 +93,6 @@
   lastLogin: {
     type: Date
   }
-})
->>>>>>> dc9e8e5f
+}, { minimize: false })
 
 export default mongoose.model(MODEL_USER_PRIVATE, UserPrivateSchema)