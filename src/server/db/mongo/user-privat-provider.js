--- conflicted
+++ resolved
@@ -1,8 +1,4 @@
-<<<<<<< HEAD
-// @flow
-=======
 //@flow
->>>>>>> f3e2e608
 import UserPrivateModel from './models/user-private.js'
 import logger from '../../../imports/pino-logger'
 import { type UserRecord } from '../../../imports/types'
