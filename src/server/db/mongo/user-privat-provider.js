//@flow
<<<<<<< HEAD
import { sha3 } from 'web3-utils'
import UserPrivateModel from './models/user-private.js'
import PropsModel from './models/props.js'
import { get } from 'lodash'
=======
import { v4 as uuidv4 } from 'uuid'
import { get } from 'lodash'

import UserPrivateModel from './models/user-private'
import DelayedTaskModel, { DelayedTaskStatus } from './models/delayed-task'
>>>>>>> ee8429d1
import logger from '../../../imports/logger'

import { type UserRecord, type DelayedTaskRecord } from '../../../imports/types'

class UserPrivate {
  constructor(model, taskModel, logger) {
    this.logger = logger

    this.model = model
    this.taskModel = taskModel
  }

  /**
   * Is dublicate User
   *
   * @param {UserRecord} user
   *
   * @returns {Promise<*>}
   */
  async isDupUserData(user: UserRecord): boolean {
    const { email, mobile } = user
    let result = null

    if (email) {
      result = await this.model
        .findOne({ email, createdDate: { $exists: true } })
        .select('_id')
        .lean()
      if (result) {
        return true
      }
    }

    if (mobile) {
      result = await this.model
        .findOne({ mobile, createdDate: { $exists: true } })
        .select('_id')
        .lean()
      if (result) {
        return true
      }
    }

    return false
  }

  /**
   * Create or update user privat date
   *
   * @param {UserRecord} user
   *
   * @returns {Promise<void>}
   */
  async updateUser(user: UserRecord): Promise<boolean> {
    const { logger, model } = this

    try {
      await model.updateOne({ identifier: user.identifier }, { $set: user }, { upsert: true })

      return true
    } catch (ex) {
      logger.error('Update user failed [mongo actions]:', { message: ex.message, user })
    }

    return false
  }

  /**
   * Add new user
   *
   * @param {UserRecord} user
   *
   * @returns {Promise<boolean>}
   */
  async addUser(user: UserRecord): Promise<boolean> {
    return this.updateUser(user)
  }

  /**
   * Return row by field and value
   *
   * @param {string} identifier
   * @param {string} field
   *
   * @returns {object || null}
   */
  async getUserField(identifier: string, field: string): string {
    const result = await this.model
      .findOne({ identifier })
      .select(field)
      .lean()

    return result ? result[field] : ''
  }

  /**
   * Return data by identifier
   *
   * @param {int} identifier
   *
   * @returns {object || null}
   */
  async getByIdentifier(identifier) {
    return await this.model.findOne({ identifier }).lean()
  }

  /**
   * complete Step by identifier and step name
   *
   * @param {int} identifier
   * @param {string} stepName
   *
   * @returns {object || null}
   */
  async completeStep(identifier, stepName) {
    const field = `isCompleted.${stepName}`

    await this.model.updateOne({ identifier }, { $set: { [field]: true } })

    return true
  }

  /**
   * Delete user by identifier
   *
   * @param {UserRecord} user
   *
   * @returns {Promise<*>}
   */
  async deleteUser(user: UserRecord): boolean {
    try {
      await this.model.deleteOne({ identifier: user.identifier })
      return true
    } catch (ex) {
      logger.error('Delete user failed [mongo actions]:', { message: ex.message, user })
      return false
    }
  }

  /**
   * Get user by email
   *
   * @param {string} email
   *
   * @returns {Promise<*>}
   */
  async getUserByEmail(email: string): Promise<UserRecord> {
    return await this.model.findOne({ email }).lean()
  }

  /**
   * Get user
   *
   * @param {string} mobile
   *
   * @returns {Promise<*>}
   */
  async getUserByMobile(mobile: string): Promise<UserRecord> {
    return await this.model.findOne({ mobile }).lean()
  }

  /**
   * Get list users
   *
   * @returns {Promise<*>}
   */
  async listUsers(fields: any = {}): Promise<UserRecord> {
    const res = this.model.find({}, { email: 1, identifier: 1, ...fields }).lean()
    return res
  }

  /**
   * Get user by identifier
   *
   * @param {string} identifier
   *
   * @returns {Promise<*>}
   */
  async getUser(identifier: string): Promise<UserRecord> {
    return await this.getByIdentifier(identifier)
  }

  /**
   * Enqueues delayed task to the user's tasks queue
   *
   * @param {string} userIdentifier
   * @param {string} taskName
   * @param {any} subject
   */
  async enqueueTask(taskName: string, subject?: any, user?: UserRecord): Promise<DelayedTaskRecord> {
    const { taskModel, logger } = this
    // using mongo's _id to keep relationship between user & task models
    const userIdentifier = get(user, '_id')

    try {
      return taskModel.create({ userIdentifier, taskName, subject })
    } catch (exception) {
      const { message: errMessage } = exception
      const logPayload = { e: exception, errMessage, taskName, userIdentifier, subject }

      logger.error("Couldn't enqueue task", logPayload)
      throw exception
    }
  }

  /**
   * Checks if there exists tasks of the type specifid and matching optional filters
   * @param {string} taskName
   * @param {object} filters
   */
  async hasTasksQueued(taskName: string, filters: object = {}): Promise<boolean> {
    const { taskModel } = this

    return taskModel.exists({ taskName, ...filters })
  }

  /**
   * Fetches tasks of the type specifid with optional filtering and locks them by setting running status
   *
   * @param {string} taskName
   * @param {object} filters
   */
  async fetchTasksForProcessing(taskName: string, filters: object = {}): Promise<DelayedTaskRecord[]> {
    const lockId = uuidv4()
    const { taskModel, logger } = this
    const { Running, Complete } = DelayedTaskStatus

    try {
      await taskModel.updateMany(
        // selecting tasks which aren't locked or completed by taskName and other filters
        { ...filters, status: { $nin: [Running, Complete] }, taskName },
        // setting unique (for each fetchTasksForProcessing() call) lockId
        { status: Running, lockId }
      )

      // queries aren't Promises in mongoose so we couldn't just
      // return taskModel.find() - this may cause extra queries
      // so we're getting result collection and returning it manually
      // @see https://mongoosejs.com/docs/queries.html#queries-are-not-promises
      //
      // here we just fetching records matched by unique (for each call) lockId
      // there should be the same records were locked during .updateMany query
      const pendingTasks = await taskModel.find({ lockId })

      return pendingTasks
    } catch (exception) {
      const { message: errMessage } = exception
      const logPayload = { e: exception, errMessage, filters, taskName }

      logger.error("Couldn't fetch & lock tasks for processing", logPayload)
      throw exception
    }
  }

  /**
   * Unlocks delayed tasks in the queue and marks them as completed
   *
   * @param {string[]} tasksIdentifiers
   */
  async completeDelayedTasks(tasksIdentifiers: string[]): Promise<void> {
    await this._unlockRunningTasks(tasksIdentifiers, true)
  }

  /**
   * Unlocks delayed tasks in the queue and marks them as failed
   *
   * @param {string[]} tasksIdentifiers
   */
  async failDelayedTasks(tasksIdentifiers: string[]): Promise<void> {
    await this._unlockRunningTasks(tasksIdentifiers, false)
  }

  /**
   * Removes delayed tasks from the queue
   *
   * @param {string[]} tasksIdentifiers
   */
  async removeDelayedTasks(tasksIdentifiers: string[]): Promise<void> {
    const { taskModel, logger } = this
    const { Running } = DelayedTaskStatus

    try {
      await taskModel.deleteMany({ status: Running, _id: { $in: tasksIdentifiers } })
    } catch (exception) {
      const { message: errMessage } = exception
      const logPayload = { e: exception, errMessage, tasksIdentifiers }

      logger.error("Couldn't remove delayed tasks", logPayload)
      throw exception
    }
  }

  /**
   * @private
   */
  async _unlockRunningTasks(tasksIdentifiers: string[], tasksSucceeded: boolean): Promise<void> {
    const { taskModel, logger } = this
    const { Running, Complete, Failed } = DelayedTaskStatus

    try {
      await taskModel.updateMany(
        { status: Running, _id: { $in: tasksIdentifiers } },
        { status: tasksSucceeded ? Complete : Failed, lockId: null }
      )
    } catch (exception) {
      const { message: errMessage } = exception
      const logPayload = { e: exception, errMessage, tasksIdentifiers }

      logger.error("Couldn't unlock and update delayed tasks", logPayload)
      throw exception
    }
  }
}

export default new UserPrivate(UserPrivateModel, DelayedTaskModel, logger.child({ from: 'UserDBPrivate' }))<|MERGE_RESOLUTION|>--- conflicted
+++ resolved
@@ -1,16 +1,11 @@
 //@flow
-<<<<<<< HEAD
 import { sha3 } from 'web3-utils'
-import UserPrivateModel from './models/user-private.js'
-import PropsModel from './models/props.js'
-import { get } from 'lodash'
-=======
 import { v4 as uuidv4 } from 'uuid'
 import { get } from 'lodash'
 
 import UserPrivateModel from './models/user-private'
+import PropsModel from './models/props.js'
 import DelayedTaskModel, { DelayedTaskStatus } from './models/delayed-task'
->>>>>>> ee8429d1
 import logger from '../../../imports/logger'
 
 import { type UserRecord, type DelayedTaskRecord } from '../../../imports/types'
