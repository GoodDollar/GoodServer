--- conflicted
+++ resolved
@@ -312,13 +312,12 @@
     env: 'WEB3_SITE_URL',
     default: undefined
   },
-<<<<<<< HEAD
   marketPassword: {
     doc: 'password for market jwt',
     format: String,
     env: 'MARKET_PASSWORD',
     default: null
-=======
+  },
   rateLimitMinutes: {
     doc: 'Amount of minutes used for request rate limiter',
     format: '*',
@@ -330,7 +329,6 @@
     format: '*',
     env: 'REQUEST_RATE_LIMIT_COUNT',
     default: 3
->>>>>>> d6d793e8
   }
 })
 
