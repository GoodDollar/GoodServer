import networks from './networks'
import ContractsAddress from '@gooddollar/goodcontracts/releases/deployment.json'

require('dotenv').config()
const convict = require('convict')

// Define a schema
const conf = convict({
  env: {
    doc: 'The applicaton environment.',
    format: ['production', 'development', 'staging', 'test'],
    default: 'development',
    arg: 'nodeEnv',
    env: 'NODE_ENV'
  },
  logLevel: {
    doc: 'Log level',
    format: ['debug', 'error', 'warn', 'info', 'off', 'trace'],
    default: 'debug',
    env: 'LOG_LEVEL'
  },
  ip: {
    doc: 'The IP address to bind.',
    format: 'ipaddress',
    default: '127.0.0.1',
    env: 'IP_ADDRESS'
  },
  port: {
    doc: 'The port to bind.',
    format: 'port',
    default: 3003,
    env: 'PORT'
  },
  gundbPassword: {
    doc: 'The password to gundb',
    format: '*',
    default: '',
    env: 'GUNDB_PASS'
  },
  gundbPeers: {
    doc: 'superpeer to connect with for public db as a client if server mode is off',
    format: Array,
    default: undefined,
    env: 'GUNDB_PEERS'
  },
  gundbServerMode: {
    doc: 'should we start as a superpeer',
    format: Boolean,
    default: true,
    env: 'GUNDB_SERVERMODE'
  },
  jwtPassword: {
    doc: 'The password to sign the JWT token with',
    format: '*',
    default: undefined,
    env: 'JWT_PASS'
  },
  mnemonic: {
    doc: 'Wallet mnemonic',
    format: '*',
    env: 'MNEMONIC',
    default: ''
  },
  privateKey: {
    doc: 'Wallet private key',
    format: '*',
    env: 'PRIVATE_KEY',
    default: undefined
  },
  infuraKey: {
    doc: 'Infura API Key',
    format: '*',
    env: 'INFURA_API',
    default: ''
  },
  ethereum: {
    network_id: 42,
    httpWeb3Provider: 'https://kovan.infura.io/v3/',
    websocketWeb3Provider: 'wss://kovan.infura.io/ws',
    web3Transport: 'HttpProvider'
  },
  network: {
    doc: 'The blockchain network to connect to',
    format: [
      'kovan',
      'mainnet',
      'rinkbey',
      'ropsten',
      'truffle',
      'ganache',
      'fuse',
      'production',
      'develop',
      'staging'
    ],
    default: 'develop',
    env: 'NETWORK'
  },
  plivoAuthID: {
    doc: "Plivo's authorization ID",
    format: '*',
    env: 'PLIVO_AUTH_ID',
    default: ''
  },
  plivoAuthToken: {
    doc: "Plivo's authorization Token",
    format: '*',
    env: 'PLIVO_AUTH_TOKEN',
    default: ''
  },
  plivoPhoneNumber: {
    doc: "Plivo's Phone Number",
    format: '*',
    env: 'PLIVO_PHONE_NUMBER',
    default: ''
  },
  otpDigits: {
    doc: 'Amount of digits for the OTP',
    format: '*',
    env: 'OTP_DIGITS',
    default: '6'
  },
  otpTtlMinutes: {
    doc: 'Time, in minutes, for the OTP to be valid',
    format: '*',
    env: 'OTP_TTL_MINUTES',
    default: '60'
  },
  sendGrid: {
    apiKey: {
      doc: 'Sendgrid API KEY',
      format: '*',
      env: 'SENDGRID_API_KEY',
      default: 'YOUR_API_KEY'
    },
    templates: {
      recoveryInstructions: {
        doc: 'Sendgrid Transactional Template ID',
        format: '*',
        env: 'SENDGRID_TEMPLATE_RECOVERY_INSTRUCTIONS',
        default: ''
      },
      emailConfirmation: {
        doc: 'Sendgrid Transactional Template ID',
        format: '*',
        env: 'SENDGRID_TEMPLATE_EMAIL_CONFIRMATION',
        default: ''
      }
    }
  },
  mongodb: {
    uri: {
      doc: 'Mongo DB URI',
      format: '*',
      env: 'MONGO_DB_URI',
      default: ''
    }
  },
  noReplyEmail: {
    doc: 'no-reply GD email',
    format: '*',
    env: 'NO_REPLY_GD_EMAIL',
    default: 'no-reply@gooddollar.com'
  },
  walletUrl: {
    doc: 'wallet URL',
    format: '*',
    env: 'WALLET_URL',
    default: 'WALLET_URL'
  },
  faceRecoServer: {
    doc: 'Face Recognition Server URL',
    format: '*',
    env: 'FACE_RECO_SERVER',
    default: 'FACE_RECO_SERVER'
  },
  mauticURL: {
    doc: 'mautic URL',
    format: '*',
    env: 'MAUTIC_URL',
    default: 'WALLET_URL'
  },
  mauticToken: {
    doc: 'mautic token',
    format: '*',
    env: 'MAUTIC_TOKEN',
    default: 'MAUTIC_TOKEN'
  },
  mauticRecoveryEmailId: {
    doc: 'id of email template',
    format: '*',
    env: 'MAUTIC_RECOVERY_ID',
    default: '9'
  },
  mauticmagicLinkEmailId: {
    doc: 'id of email template',
    format: '*',
    env: 'MAUTIC_MAGICLINK_ID',
    default: '9'
  },
  mauticVerifyEmailId: {
    doc: 'id of email template',
    format: '*',
    env: 'MAUTIC_VERIFY_ID',
    default: '4'
  },
  zoomURL: {
    doc: 'Zoom Client URL',
    format: '*',
    env: 'ZOOM_API_URL',
    default: 'https://api.zoomauth.com/api/v1/biometrics'
  },
  zoomToken: {
    doc: 'Zoom APP Token',
    format: '*',
    env: 'ZOOM_TOKEN',
    default: ''
  },
  zoomMinMatchLevel: {
    doc: 'Zoom minimum match level in search',
    format: '*',
    env: 'ZOOM_MIN_MATCH_LEVEL',
    default: 1
  },
  gunPrivateS3: {
    key: {
      format: '*',
      default: undefined
    },
    secret: {
      format: '*',
      default: undefined
    },
    bucket: {
      format: '*',
      default: undefined
    }
  },
  gunPublicS3: {
    key: {
      format: '*',
      default: undefined
    },
    secret: {
      format: '*',
      default: undefined
    },
    bucket: {
      format: '*',
      default: undefined
    }
  },
  allowDuplicateUserData: {
    doc: 'Allow to register with existing mobile/email',
    format: Boolean,
    env: 'ALLOW_DUPLICATE_USER_DATA',
    default: false
  },
  skipEmailVerification: {
    doc: 'Allow to register with unverified email',
    format: Boolean,
    env: 'SKIP_EMAIL_VERIFICATION',
    default: false
  },
  skipFaceRecognition: {
    doc: 'Returns FR passed with no Zoom API interaction',
    format: Boolean,
    env: 'SKIP_FACE_RECO',
    default: false
  },
  allowFaceRecognitionDuplicates: {
    doc: 'Allows passing FR process even if duplicate exists',
    format: Boolean,
    env: 'ALLOW_FACE_RECO_DUPS',
    default: false
  },
  enableMongoLock: {
    doc: 'Enable or disable transaction locks for mongo',
    format: Boolean,
    env: 'ENABLE_MONGO_LOCK',
    default: false
  },
  disableFaceVerification: {
    doc: 'Whitelist user once they register',
    format: Boolean,
    env: 'DISABLE_FACE_VERIFICATION',
    default: true
  },
  rollbarToken: {
    doc: 'access token for rollbar logging',
    format: '*',
    env: 'ROLLBAR_TOKEN',
    default: undefined
  },
<<<<<<< HEAD
  fuse: {
    doc: 'Main url for fuse api',
    format: String,
    env: 'FUSE_API',
    default: null
=======
  secure_key: {
    doc: 'Secure key word used to create secure hash by which server can communicate with web3',
    format: '*',
    env: 'SECURE_KEY',
    default: undefined
>>>>>>> 8ee7291b
  },
  web3SiteUrl: {
    doc: 'Web3 site url',
    format: '*',
    env: 'WEB3_SITE_URL',
    default: undefined
  }
})

// Load environment dependent configuration
const env = conf.get('env')
const network = conf.get('network')
const networkId = ContractsAddress[network].networkId
conf.set('ethereum', networks[networkId])
//parse S3 details for gundb in format of key,secret,bucket
const privateS3 = process.env.GUN_PRIVATE_S3
if (privateS3) {
  let s3Vals = privateS3.split(',')
  let s3Conf = { key: s3Vals[0], secret: s3Vals[1], bucket: s3Vals[2] }
  conf.set('gunPrivateS3', s3Conf)
}
const publicS3 = process.env.GUN_PUBLIC_S3
if (publicS3) {
  let s3Vals = publicS3.split(',')
  let s3Conf = { key: s3Vals[0], secret: s3Vals[1], bucket: s3Vals[2] }
  conf.set('gunPublicS3', s3Conf)
}
// Perform validation
conf.validate({ allowed: 'strict' })
// eslint-disable-next-line

export default conf.getProperties()<|MERGE_RESOLUTION|>--- conflicted
+++ resolved
@@ -292,19 +292,17 @@
     env: 'ROLLBAR_TOKEN',
     default: undefined
   },
-<<<<<<< HEAD
+  secure_key: {
+    doc: 'Secure key word used to create secure hash by which server can communicate with web3',
+    format: '*',
+    env: 'SECURE_KEY',
+    default: undefined
+  },
   fuse: {
     doc: 'Main url for fuse api',
     format: String,
     env: 'FUSE_API',
     default: null
-=======
-  secure_key: {
-    doc: 'Secure key word used to create secure hash by which server can communicate with web3',
-    format: '*',
-    env: 'SECURE_KEY',
-    default: undefined
->>>>>>> 8ee7291b
   },
   web3SiteUrl: {
     doc: 'Web3 site url',
