--- conflicted
+++ resolved
@@ -311,10 +311,7 @@
     doc: 'Web3 site url',
     format: 'url',
     env: 'WEB3_SITE_URL',
-<<<<<<< HEAD
     default: 'https://w3.gooddollar.org'
-=======
-    default: undefined
   },
   rateLimitMinutes: {
     doc: 'Amount of minutes used for request rate limiter',
@@ -327,7 +324,6 @@
     format: '*',
     env: 'REQUEST_RATE_LIMIT_COUNT',
     default: 3
->>>>>>> a4d54df0
   }
 })
 
