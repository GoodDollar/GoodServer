import { get } from 'lodash'
import networks from './networks'
import ContractsAddress from '@gooddollar/goodcontracts/releases/deployment.json'
import { version } from '../../package.json'

const envFile = process.env.NODE_ENV === 'test' ? `.env.test` : '.env'
require('dotenv').config({ path: envFile })
const convict = require('convict')

// Define a schema
const conf = convict({
  env: {
    doc: 'The applicaton environment.',
    format: ['production', 'development', 'staging', 'test'],
    default: 'development',
    arg: 'nodeEnv',
    env: 'NODE_ENV'
  },
  version: {
    doc: 'The applicaton version from package.json.',
    format: String,
    default: version,
    env: 'VERSION'
  },
  logLevel: {
    doc: 'Log level',
    format: ['error', 'warn', 'info', 'debug', 'silent'],
    default: 'debug',
    env: 'LOG_LEVEL'
  },
  ip: {
    doc: 'The IP address to bind.',
    format: 'ipaddress',
    default: '127.0.0.1',
    env: 'IP_ADDRESS'
  },
  port: {
    doc: 'The port to bind.',
    format: 'port',
    default: 3003,
    env: 'PORT'
  },
  gundbPassword: {
    doc: 'The password to gundb',
    format: '*',
    default: '',
    env: 'GUNDB_PASS'
  },
  gundbPeers: {
    doc: 'superpeer to connect with for public db as a client if server mode is off',
    format: Array,
    default: undefined,
    env: 'GUNDB_PEERS'
  },
  gundbServerMode: {
    doc: 'should we start as a superpeer',
    format: Boolean,
    default: true,
    env: 'GUNDB_SERVERMODE'
  },
  jwtPassword: {
    doc: 'The password to sign the JWT token with',
    format: '*',
    default: undefined,
    env: 'JWT_PASS'
  },
  mnemonic: {
    doc: 'Wallet mnemonic',
    format: String,
    env: 'MNEMONIC',
    default: null
  },
  numberOfAdminWalletAccounts: {
    doc: 'Number of admin wallet accounts',
    format: Number,
    env: 'NUMBER_OF_ADMIN_WALLET_ACCOUNTS',
    default: 10
  },
  adminMinBalance: {
    doc: 'min balance in GWEIs for valid admin addresses',
    format: Number,
    env: 'ADMIN_MIN_BALANCE',
    default: 1000000
  },
  mongoQueueMaxLockTime: {
    doc: 'Max lock time for one each in mongo queue in seconds',
    format: Number,
    env: 'MONGO_QUEUE_MAX_LOCK_TIME',
    default: 30
  },
  privateKey: {
    doc: 'Wallet private key',
    format: '*',
    env: 'PRIVATE_KEY',
    default: undefined
  },
  infuraKey: {
    doc: 'Infura API Key',
    format: '*',
    env: 'INFURA_API',
    default: ''
  },
  ethereum: {
    network_id: 42,
    httpWeb3Provider: 'https://kovan.infura.io/v3/',
    websocketWeb3Provider: 'wss://kovan.infura.io/ws',
    web3Transport: 'HttpProvider'
  },
  ethereumMainnet: {
    network_id: 42,
    httpWeb3Provider: 'https://kovan.infura.io/v3/',
    websocketWeb3Provider: 'wss://kovan.infura.io/ws',
    web3Transport: 'HttpProvider'
  },
  network: {
    doc: 'The blockchain network to connect to',
    format: [
      'kovan',
      'mainnet',
      'rinkbey',
      'ropsten',
      'truffle',
      'ganache',
      'fuse',
      'production',
      'develop',
      'staging',
      'etoro'
    ],
    default: 'develop',
    env: 'NETWORK'
  },
  twilioAuthID: {
    doc: "Twilio's authorization ID",
    format: '*',
    env: 'TWILIO_AUTH_ID',
    default: ''
  },
  twilioAuthToken: {
    doc: "Twilio's authorization Token",
    format: '*',
    env: 'TWILIO_AUTH_TOKEN',
    default: ''
  },
  twilioPhoneNumber: {
    doc: "Plivo's Phone Number",
    format: '*',
    env: 'TWILIO_PHONE_NUMBER',
    default: ''
  },

  otpDigits: {
    doc: 'Amount of digits for the OTP',
    format: '*',
    env: 'OTP_DIGITS',
    default: '6'
  },
  otpTtlMinutes: {
    doc: 'Time, in minutes, for the OTP to be valid',
    format: '*',
    env: 'OTP_TTL_MINUTES',
    default: '60'
  },
  sendGrid: {
    apiKey: {
      doc: 'Sendgrid API KEY',
      format: '*',
      env: 'SENDGRID_API_KEY',
      default: 'YOUR_API_KEY'
    },
    templates: {
      recoveryInstructions: {
        doc: 'Sendgrid Transactional Template ID',
        format: '*',
        env: 'SENDGRID_TEMPLATE_RECOVERY_INSTRUCTIONS',
        default: ''
      },
      emailConfirmation: {
        doc: 'Sendgrid Transactional Template ID',
        format: '*',
        env: 'SENDGRID_TEMPLATE_EMAIL_CONFIRMATION',
        default: ''
      }
    }
  },
  mongodb: {
    uri: {
      doc: 'Mongo DB URI',
      format: '*',
      env: 'MONGO_DB_URI',
      default: ''
    }
  },
  noReplyEmail: {
    doc: 'no-reply GD email',
    format: '*',
    env: 'NO_REPLY_GD_EMAIL',
    default: 'no-reply@gooddollar.com'
  },
  walletUrl: {
    doc: 'wallet URL',
    format: '*',
    env: 'WALLET_URL',
    default: 'WALLET_URL'
  },
  mauticURL: {
    doc: 'mautic URL',
    format: '*',
    env: 'MAUTIC_URL',
    default: 'WALLET_URL'
  },
  mauticToken: {
    doc: 'mautic token',
    format: '*',
    env: 'MAUTIC_TOKEN',
    default: 'MAUTIC_TOKEN'
  },
  mauticBasicToken: {
    doc: 'mautic basic auth token',
    format: String,
    env: 'MAUTIC_BASIC_TOKEN',
    default: null
  },
  mauticRecoveryEmailId: {
    doc: 'id of email template',
    format: '*',
    env: 'MAUTIC_RECOVERY_ID',
    default: '9'
  },
  mauticmagicLinkEmailId: {
    doc: 'id of email template',
    format: '*',
    env: 'MAUTIC_MAGICLINK_ID',
    default: '30'
  },
  mauticVerifyEmailId: {
    doc: 'id of email template',
    format: '*',
    env: 'MAUTIC_VERIFY_ID',
    default: '31'
  },
  mauticClaimQueueSegmentId: {
    doc: 'id of segment',
    format: '*',
    env: 'MAUTIC_CLAIM_QUEUE_SEG_ID',
    default: '52'
  },
  mauticClaimQueueApprovedSegmentId: {
    doc: 'id of segment',
    format: '*',
    env: 'MAUTIC_CLAIM_QUEUE_APPROVED_SEG_ID',
    default: '53'
  },
  mauticClaimQueueWhitelistedSegmentId: {
    doc: 'id of segment',
    format: '*',
    env: 'MAUTIC_CLAIM_QUEUE_APPROVED_SEG_ID',
    default: '54'
  },
  zoomMinimalMatchLevel: {
    doc: 'Minimal FaceTec Match Level threshold to mark enrollment as duplicate',
    format: Number,
    env: 'ZOOM_MINIMAL_MATCHLEVEL',
    default: 1
  },
  zoomServerBaseUrl: {
    doc: 'FaceTec Managed Testing API URL',
    format: '*',
    env: 'ZOOM_SERVER_BASEURL',
    default: 'https://api.zoomauth.com/api/v2/biometrics'
  },
  zoomLicenseKey: {
    doc: 'Zoom (Face Recognition / Liveness Test API) License key',
    format: '*',
    env: 'ZOOM_LICENSE_KEY',
    default: ''
  },
  gunPrivateS3: {
    key: {
      format: '*',
      default: undefined
    },
    secret: {
      format: '*',
      default: undefined
    },
    bucket: {
      format: '*',
      default: undefined
    }
  },
  gunPublicS3: {
    key: {
      format: '*',
      default: undefined
    },
    secret: {
      format: '*',
      default: undefined
    },
    bucket: {
      format: '*',
      default: undefined
    }
  },
  allowDuplicateUserData: {
    doc: 'Allow to register with existing mobile/email',
    format: Boolean,
    env: 'ALLOW_DUPLICATE_USER_DATA',
    default: false
  },
  skipEmailVerification: {
    doc: 'Allow to register with unverified email',
    format: Boolean,
    env: 'SKIP_EMAIL_VERIFICATION',
    default: false
  },
  keepFaceVerificationRecords: {
    doc:
      'Time interval (in hours) to store face verification records after user deletes his account.' +
      ' Set to 0 or -1 to remove face verification records immediately',
    format: Number,
    env: 'KEEP_FACE_VERIFICATION_RECORDS',
    default: 24
  },
  enableMongoLock: {
    doc: 'Enable or disable transaction locks for mongo',
    format: Boolean,
    env: 'ENABLE_MONGO_LOCK',
    default: false
  },
  disableFaceVerification: {
    doc: 'Whitelist user once they register, returns already enrolled with no Zoom API interaction',
    format: Boolean,
    env: 'DISABLE_FACE_VERIFICATION',
    default: false
  },
  rollbarToken: {
    doc: 'access token for rollbar logging',
    format: '*',
    env: 'ROLLBAR_TOKEN',
    default: undefined
  },
  secure_key: {
    doc: 'Secure key word used to create secure hash by which server can communicate with web3',
    format: String,
    env: 'SECURE_KEY',
    default: null
  },
  fuse: {
    doc: 'Main url for fuse api',
    format: 'url',
    env: 'FUSE_API',
    default: 'https://explorer.fuse.io'
  },
  web3SiteUrl: {
    doc: 'Web3 site url',
    format: 'url',
    env: 'WEB3_SITE_URL',
    default: 'https://w3.gooddollar.org'
  },
  marketPassword: {
    doc: 'password for market jwt',
    format: String,
    env: 'MARKET_PASSWORD',
    default: null
  },
  rateLimitMinutes: {
    doc: 'Amount of minutes used for request rate limiter',
    format: '*',
    env: 'REQUEST_RATE_LIMIT_MINUTES',
    default: 1
  },
  rateLimitRequestsCount: {
    doc: 'Max number of requests count per rateLimitMinutes',
    format: '*',
    env: 'REQUEST_RATE_LIMIT_COUNT',
    default: 3
  },
  isEtoro: {
    doc: 'eToro GoodMarket',
    format: Boolean,
    env: 'ETORO',
    default: false
  },
  hanukaStartDate: {
    doc: 'Hanuka Start Day',
    format: '*',
    env: 'HANUKA_START_DATE',
    default: undefined
  },
  hanukaEndDate: {
    doc: 'Hanuka End Day',
    format: '*',
    env: 'HANUKA_END_DATE',
    default: undefined
  },
  autoApproveW3: {
    doc: 'should new user be automatically approved on w3',
    format: '*',
    env: 'AUTO_APPROVE_W3',
    default: true
  },
  enableInvites: {
    doc: 'enable w3',
    format: '*',
    env: 'ENABLE_INVITES',
    default: true
  },
  topAdminsOnStartup: {
    doc: 'call topAdmins in adminwallet smart contract',
    format: '*',
    env: 'TOP_ADMINS',
    default: false
  },
  claimQueueAllowed: {
    doc: 'From how many users start to enqueue',
    format: Number,
    env: 'CLAIM_QUEUE_ALLOWED',
    default: 0
  },
<<<<<<< HEAD
  fishTaskCron: {
    doc: 'cron string for fishing task',
    format: String,
    env: 'FISH_TASK_CRON',
    default: '0 0 * * * *'
  },
  stakeTaskCron: {
    doc: 'cron string for fishing task',
    format: String,
    env: 'STAKE_TASK_CRON',
    default: '0 0 * * * *'
=======
  facebookGraphApiUrl: {
    doc: 'Facebook GraphAPI base url',
    format: '*',
    env: 'FACEBOOK_GRAPH_API_URL',
    default: 'https://graph.facebook.com'
>>>>>>> 55516905
  }
})

// Load environment dependent configuration
const network = conf.get('network')
const networkId = ContractsAddress[network].networkId
const mainNetworkId = get(ContractsAddress, `${network}-mainnet.networkId`, networkId)

conf.set('ethereum', networks[networkId])
conf.set('ethereumMainnet', networks[mainNetworkId])

//parse S3 details for gundb in format of key,secret,bucket
const privateS3 = process.env.GUN_PRIVATE_S3
if (privateS3) {
  let s3Vals = privateS3.split(',')
  let s3Conf = { key: s3Vals[0], secret: s3Vals[1], bucket: s3Vals[2] }
  conf.set('gunPrivateS3', s3Conf)
}
const publicS3 = process.env.GUN_PUBLIC_S3
if (publicS3) {
  let s3Vals = publicS3.split(',')
  let s3Conf = { key: s3Vals[0], secret: s3Vals[1], bucket: s3Vals[2] }
  conf.set('gunPublicS3', s3Conf)
}
// Perform validation
conf.validate({ allowed: 'strict' })
// eslint-disable-next-line
export default conf.getProperties()<|MERGE_RESOLUTION|>--- conflicted
+++ resolved
@@ -419,7 +419,12 @@
     env: 'CLAIM_QUEUE_ALLOWED',
     default: 0
   },
-<<<<<<< HEAD
+  facebookGraphApiUrl: {
+    doc: 'Facebook GraphAPI base url',
+    format: '*',
+    env: 'FACEBOOK_GRAPH_API_URL',
+    default: 'https://graph.facebook.com'
+  },
   fishTaskCron: {
     doc: 'cron string for fishing task',
     format: String,
@@ -431,13 +436,6 @@
     format: String,
     env: 'STAKE_TASK_CRON',
     default: '0 0 * * * *'
-=======
-  facebookGraphApiUrl: {
-    doc: 'Facebook GraphAPI base url',
-    format: '*',
-    env: 'FACEBOOK_GRAPH_API_URL',
-    default: 'https://graph.facebook.com'
->>>>>>> 55516905
   }
 })
 
