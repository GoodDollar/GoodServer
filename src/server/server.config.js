import networks from './networks'
import ContractsAddress from '@gooddollar/goodcontracts/releases/deployment.json'

require('dotenv').config()
const convict = require('convict')

// Define a schema
const conf = convict({
  env: {
    doc: 'The applicaton environment.',
    format: ['production', 'development', 'staging', 'test'],
    default: 'development',
    arg: 'nodeEnv',
    env: 'NODE_ENV'
  },
  logLevel: {
    doc: 'Log level',
    format: ['debug', 'error', 'warn', 'info', 'off', 'trace'],
    default: 'debug',
    env: 'LOG_LEVEL'
  },
  ip: {
    doc: 'The IP address to bind.',
    format: 'ipaddress',
    default: '127.0.0.1',
    env: 'IP_ADDRESS'
  },
  port: {
    doc: 'The port to bind.',
    format: 'port',
    default: 3003,
    env: 'PORT'
  },
  gundbPassword: {
    doc: 'The password to gundb',
    format: '*',
    default: '',
    env: 'GUNDB_PASS'
  },
  gundbPeers: {
    doc: 'superpeer to connect with for public db as a client if server mode is off',
    format: Array,
    default: undefined,
    env: 'GUNDB_PEERS'
  },
  gundbServerMode: {
    doc: 'should we start as a superpeer',
    format: Boolean,
    default: true,
    env: 'GUNDB_SERVERMODE'
  },
  jwtPassword: {
    doc: 'The password to sign the JWT token with',
    format: '*',
    default: undefined,
    env: 'JWT_PASS'
  },
  mnemonic: {
    doc: 'Wallet mnemonic',
    format: '*',
    env: 'MNEMONIC',
    default: ''
  },
  privateKey: {
    doc: 'Wallet private key',
    format: '*',
    env: 'PRIVATE_KEY',
    default: undefined
  },
  infuraKey: {
    doc: 'Infura API Key',
    format: '*',
    env: 'INFURA_API',
    default: ''
  },
  ethereum: {
    network_id: 42,
    httpWeb3Provider: 'https://kovan.infura.io/v3/',
    websocketWeb3Provider: 'wss://kovan.infura.io/ws',
    web3Transport: 'HttpProvider'
  },
  network: {
    doc: 'The blockchain network to connect to',
    format: [
      'kovan',
      'mainnet',
      'rinkbey',
      'ropsten',
      'truffle',
      'ganache',
      'fuse',
      'production',
      'develop',
      'staging'
    ],
    default: 'develop',
    env: 'NETWORK'
  },
  plivoAuthID: {
    doc: "Plivo's authorization ID",
    format: '*',
    env: 'PLIVO_AUTH_ID',
    default: ''
  },
  plivoAuthToken: {
    doc: "Plivo's authorization Token",
    format: '*',
    env: 'PLIVO_AUTH_TOKEN',
    default: ''
  },
  plivoPhoneNumber: {
    doc: "Plivo's Phone Number",
    format: '*',
    env: 'PLIVO_PHONE_NUMBER',
    default: ''
  },
  otpDigits: {
    doc: 'Amount of digits for the OTP',
    format: '*',
    env: 'OTP_DIGITS',
    default: '6'
  },
  otpTtlMinutes: {
    doc: 'Time, in minutes, for the OTP to be valid',
    format: '*',
    env: 'OTP_TTL_MINUTES',
    default: '60'
  },
  sendGrid: {
    apiKey: {
      doc: 'Sendgrid API KEY',
      format: '*',
      env: 'SENDGRID_API_KEY',
      default: 'YOUR_API_KEY'
    },
    templates: {
      recoveryInstructions: {
        doc: 'Sendgrid Transactional Template ID',
        format: '*',
        env: 'SENDGRID_TEMPLATE_RECOVERY_INSTRUCTIONS',
        default: ''
      },
      emailConfirmation: {
        doc: 'Sendgrid Transactional Template ID',
        format: '*',
        env: 'SENDGRID_TEMPLATE_EMAIL_CONFIRMATION',
        default: ''
      }
    }
  },
  noReplyEmail: {
    doc: 'no-reply GD email',
    format: '*',
    env: 'NO_REPLY_GD_EMAIL',
    default: 'no-reply@gooddollar.com'
  },
  walletUrl: {
    doc: 'wallet URL',
    format: '*',
    env: 'WALLET_URL',
    default: 'WALLET_URL'
  },
  faceRecoServer: {
    doc: 'Face Recognition Server URL',
    format: '*',
    env: 'FACE_RECO_SERVER',
    default: 'FACE_RECO_SERVER'
  },
  mauticURL: {
    doc: 'mautic URL',
    format: '*',
    env: 'MAUTIC_URL',
    default: 'WALLET_URL'
  },
  mauticToken: {
    doc: 'mautic token',
    format: '*',
    env: 'MAUTIC_TOKEN',
    default: 'MAUTIC_TOKEN'
  },
  mauticRecoveryEmailId: {
    doc: 'id of email template',
    format: '*',
    env: 'MAUTIC_RECOVERY_ID',
    default: '9'
  },
  mauticVerifyEmailId: {
    doc: 'id of email template',
    format: '*',
    env: 'MAUTIC_VERIFY_ID',
    default: '4'
  },
  zoomURL: {
    doc: 'Zoom Client URL',
    format: '*',
    env: 'ZOOM_API_URL',
    default: 'https://api.zoomauth.com/api/v1/biometrics'
  },
  zoomToken: {
    doc: 'Zoom APP Token',
    format: '*',
    env: 'ZOOM_TOKEN',
    default: ''
  },
  zoomMinMatchLevel: {
    doc: 'Zoom minimum match level in search',
    format: '*',
    env: 'ZOOM_MIN_MATCH_LEVEL',
    default: 1
  },
  gunPrivateS3: {
    key: {
      format: '*',
      default: undefined
    },
    secret: {
      format: '*',
      default: undefined
    },
    bucket: {
      format: '*',
      default: undefined
    }
  },
  gunPublicS3: {
    key: {
      format: '*',
      default: undefined
    },
    secret: {
      format: '*',
      default: undefined
    },
    bucket: {
      format: '*',
      default: undefined
    }
  },
  allowDuplicateUserData: {
    doc: 'Allow to register with existing mobile/email',
    format: Boolean,
    env: 'ALLOW_DUPLICATE_USER_DATA',
    default: false
  },
  skipEmailVerification: {
    doc: 'Allow to register with unverified email',
    format: Boolean,
    env: 'SKIP_EMAIL_VERIFICATION',
    default: false
  },
  skipFaceRecognition: {
    doc: 'Returns FR passed with no Zoom API interaction',
    format: Boolean,
    env: 'SKIP_FACE_RECO',
    default: false
  },
  allowFaceRecognitionDuplicates: {
    doc: 'Allows passing FR process even if duplicate exists',
    format: Boolean,
    env: 'ALLOW_FACE_RECO_DUPS',
    default: false
  },
  disableFaceVerification: {
    doc: 'Whitelist user once they register',
    format: Boolean,
    env: 'DISABLE_FACE_VERIFICATION',
    default: false
  },
  rollbarToken: {
    doc: 'access token for rollbar logging',
    format: '*',
    env: 'ROLLBAR_TOKEN',
    default: undefined
  },
<<<<<<< HEAD
  fuse: {
    doc: 'Main url for fuse api',
    format: String,
    env: 'FUSE_API',
    default: null
=======
  web3SiteUrl: {
    doc: 'Web3 site url',
    format: '*',
    env: 'WEB3_SITE_URL',
    default: undefined
>>>>>>> 6538b3ce
  }
})

// Load environment dependent configuration
const env = conf.get('env')
const network = conf.get('network')
const networkId = ContractsAddress[network].networkId
conf.set('ethereum', networks[networkId])
//parse S3 details for gundb in format of key,secret,bucket
const privateS3 = process.env.GUN_PRIVATE_S3
if (privateS3) {
  let s3Vals = privateS3.split(',')
  let s3Conf = { key: s3Vals[0], secret: s3Vals[1], bucket: s3Vals[2] }
  conf.set('gunPrivateS3', s3Conf)
}
const publicS3 = process.env.GUN_PUBLIC_S3
if (publicS3) {
  let s3Vals = publicS3.split(',')
  let s3Conf = { key: s3Vals[0], secret: s3Vals[1], bucket: s3Vals[2] }
  conf.set('gunPublicS3', s3Conf)
}
// Perform validation
conf.validate({ allowed: 'strict' })
// eslint-disable-next-line

export default conf.getProperties()<|MERGE_RESOLUTION|>--- conflicted
+++ resolved
@@ -272,19 +272,17 @@
     env: 'ROLLBAR_TOKEN',
     default: undefined
   },
-<<<<<<< HEAD
   fuse: {
     doc: 'Main url for fuse api',
     format: String,
     env: 'FUSE_API',
     default: null
-=======
+  },
   web3SiteUrl: {
     doc: 'Web3 site url',
     format: '*',
     env: 'WEB3_SITE_URL',
     default: undefined
->>>>>>> 6538b3ce
   }
 })
 
