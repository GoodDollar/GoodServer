import networks from './networks'

require('dotenv').config()
const convict = require('convict')
const logger = require('../imports/pino-logger').default

const log = logger.child({ from: 'server-config', level: 10 })

// Define a schema
const conf = convict({
  env: {
    doc: 'The applicaton environment.',
    format: ['production', 'development', 'staging', 'test'],
    default: 'development',
    arg: 'nodeEnv',
    env: 'NODE_ENV'
  },
  ip: {
    doc: 'The IP address to bind.',
    format: 'ipaddress',
    default: '127.0.0.1',
    env: 'IP_ADDRESS'
  },
  port: {
    doc: 'The port to bind.',
    format: 'port',
    default: 3003,
    env: 'PORT'
  },
  gundbPassword: {
    doc: 'The password to gundb',
    format: '*',
    default: '',
    env: 'GUNDB_PASS'
  },
  mnemonic: {
    doc: 'Wallet mnemonic',
    format: '*',
    env: 'MNEMONIC',
    default: ''
  },
  infuraKey: {
    doc: 'Infura API Key',
    format: '*',
    env: 'INFURA_API',
    default: ''
  },
  ethereum: {
    network_id: 42,
    httpWeb3Provider: 'https://kovan.infura.io/v3/',
    websocketWeb3Provider: 'wss://kovan.infura.io/ws',
    web3Transport: 'WebSocket'
  },
  network: {
    doc: 'The blockchain network to connect to',
    format: ['kovan', 'mainnet', 'rinkbey', 'ropsten', 'truffle', 'ganache', 'fuse'],
    default: 'kovan',
    env: 'NETWORK'
  },
  plivoAuthID: {
    doc: "Plivo's authorization ID",
    format: '*',
    env: 'PLIVO_AUTH_ID',
    default: ''
  },
  plivoAuthToken: {
    doc: "Plivo's authorization Token",
    format: '*',
    env: 'PLIVO_AUTH_TOKEN',
    default: ''
  },
  plivoPhoneNumber: {
    doc: "Plivo's Phone Number",
    format: '*',
    env: 'PLIVO_PHONE_NUMBER',
    default: ''
  },
  otpDigits: {
    doc: 'Amount of digits for the OTP',
    format: '*',
    env: 'OTP_DIGITS',
    default: '6'
  },
  otpTtlMinutes: {
    doc: 'Time, in minutes, for the OTP to be valid',
    format: '*',
    env: 'OTP_TTL_MINUTES',
    default: '60'
  },
  sendGrid: {
    apiKey: {
      doc: 'Sendgrid API KEY',
      format: '*',
      env: 'SENDGRID_API_KEY',
      default: 'YOUR_API_KEY'
    },
    templates: {
      recoveryInstructions: {
        doc: 'Sendgrid Transactional Template ID',
        format: '*',
        env: 'SENDGRID_TEMPLATE_RECOVERY_INSTRUCTIONS',
        default: ''
      },
      emailConfirmation: {
        doc: 'Sendgrid Transactional Template ID',
        format: '*',
        env: 'SENDGRID_TEMPLATE_EMAIL_CONFIRMATION',
        default: ''
      }
    }
  },
  noReplyEmail: {
    doc: 'no-reply GD email',
    format: '*',
    env: 'NO_REPLY_GD_EMAIL',
    default: 'no-reply@gooddollar.com'
  },
  walletUrl: {
    doc: 'wallet URL',
    format: '*',
    env: 'WALLET_URL',
    default: 'WALLET_URL'
  },
  faceRecoServer: {
    doc: 'Face Recognition Server URL',
    format: '*',
    env: 'FACE_RECO_SERVER',
    default: 'FACE_RECO_SERVER'
  },
  mauticURL: {
    doc: 'mautic URL',
    format: '*',
    env: 'MAUTIC_URL',
    default: 'WALLET_URL'
  },
  mauticToken: {
    doc: 'mautic token',
    format: '*',
    env: 'MAUTIC_TOKEN',
    default: 'MAUTIC_TOKEN'
  },
  mauticRecoveryEmailId: {
    doc: 'id of email template',
    format: '*',
    env: 'MAUTIC_RECOVERY_ID',
    default: '9'
  },
  mauticVerifyEmailId: {
    doc: 'id of email template',
    format: '*',
    env: 'MAUTIC_VERIFY_ID',
    default: '4'
  },
<<<<<<< HEAD
  zoomURL: {
    doc: 'Zoom Client URL',
    format: '*',
    env: 'ZOOM_API_URL',
    default: 'https://api.zoomauth.com/api/v1/biometrics'
  },
  zoomToken: {
    doc: 'Zoom APP Token',
    format: '*',
    env: 'ZOOM_TOKEN',
    default: ''
  },
  zoomMinMatchLevel: {
    doc: 'Zoom minimum match level in search',
    format: '*',
    env: 'ZOOM_MIN_MATCH_LEVEL',
    default: 1
=======
  gunPrivateS3: {
    key: {
      format: '*',
      default: undefined
    },
    secret: {
      format: '*',
      default: undefined
    },
    bucket: {
      format: '*',
      default: undefined
    }
  },
  gunPublicS3: {
    key: {
      format: '*',
      default: undefined
    },
    secret: {
      format: '*',
      default: undefined
    },
    bucket: {
      format: '*',
      default: undefined
    }
>>>>>>> 9f8653ce
  }
})

// Load environment dependent configuration
const env = conf.get('env')
const network = conf.get('network')
conf.set('ethereum', networks[network])
//parse S3 details for gundb in format of key,secret,bucket
const privateS3 = process.env.GUN_PRIVATE_S3
if (privateS3) {
  console.log(privateS3)
  let s3Vals = privateS3.split(',')
  let s3Conf = { key: s3Vals[0], secret: s3Vals[1], bucket: s3Vals[2] }
  conf.set('gunPrivateS3', s3Conf)
}
const publicS3 = process.env.GUN_PUBLIC_S3
if (publicS3) {
  let s3Vals = publicS3.split(',')
  let s3Conf = { key: s3Vals[0], secret: s3Vals[1], bucket: s3Vals[2] }
  conf.set('gunPublicS3', s3Conf)
}
// Perform validation
conf.validate({ allowed: 'strict' })
// eslint-disable-next-line
log.trace('Starting configuration...', conf._instance)

export default conf.getProperties()<|MERGE_RESOLUTION|>--- conflicted
+++ resolved
@@ -151,7 +151,6 @@
     env: 'MAUTIC_VERIFY_ID',
     default: '4'
   },
-<<<<<<< HEAD
   zoomURL: {
     doc: 'Zoom Client URL',
     format: '*',
@@ -169,7 +168,6 @@
     format: '*',
     env: 'ZOOM_MIN_MATCH_LEVEL',
     default: 1
-=======
   gunPrivateS3: {
     key: {
       format: '*',
@@ -197,7 +195,6 @@
       format: '*',
       default: undefined
     }
->>>>>>> 9f8653ce
   }
 })
 
