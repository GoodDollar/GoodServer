--- conflicted
+++ resolved
@@ -121,14 +121,13 @@
     env: 'WALLET_URL',
     default: 'WALLET_URL'
   },
-<<<<<<< HEAD
   faceRecoServer: {
     doc: 'Face Recognition Server URL',
     format: '*',
     env: 'FACE_RECO_SERVER',
     default: 'FACE_RECO_SERVER'
-=======
-  mauticURL: {
+ },
+ mauticURL: {
     doc: 'mautic URL',
     format: '*',
     env: 'MAUTIC_URL',
@@ -151,7 +150,6 @@
     format: '*',
     env: 'MAUTIC_VERIFY_ID',
     default: '4'
->>>>>>> 9a9975b0
   }
 })
 
