<<<<<<< HEAD
import { get } from 'lodash'
=======
import convict from 'convict'
import dotenv from 'dotenv'

>>>>>>> facfe9d5
import networks from './networks'
import ContractsAddress from '@gooddollar/goodcontracts/releases/deployment.json'

import { version } from '../../package.json'

dotenv.config({ path: process.env.NODE_ENV === 'test' ? `.env.test` : '.env' })

// Define a schema
const conf = convict({
  env: {
    doc: 'The applicaton environment.',
    format: ['production', 'development', 'staging', 'test'],
    default: 'development',
    arg: 'nodeEnv',
    env: 'NODE_ENV'
  },
  version: {
    doc: 'The applicaton version from package.json.',
    format: String,
    default: version,
    env: 'VERSION'
  },
  logLevel: {
    doc: 'Log level',
    format: ['error', 'warn', 'info', 'debug', 'silent'],
    default: 'debug',
    env: 'LOG_LEVEL'
  },
  ip: {
    doc: 'The IP address to bind.',
    format: 'ipaddress',
    default: '127.0.0.1',
    env: 'IP_ADDRESS'
  },
  port: {
    doc: 'The port to bind.',
    format: 'port',
    default: 3003,
    env: 'PORT'
  },
  gundbPassword: {
    doc: 'The password to gundb',
    format: '*',
    default: '',
    env: 'GUNDB_PASS'
  },
  gundbPeers: {
    doc: 'superpeer to connect with for public db as a client if server mode is off',
    format: Array,
    default: undefined,
    env: 'GUNDB_PEERS'
  },
  gundbServerMode: {
    doc: 'should we start as a superpeer',
    format: Boolean,
    default: true,
    env: 'GUNDB_SERVERMODE'
  },
  jwtPassword: {
    doc: 'The password to sign the JWT token with',
    format: '*',
    default: undefined,
    env: 'JWT_PASS'
  },
  mnemonic: {
    doc: 'Wallet mnemonic',
    format: String,
    env: 'MNEMONIC',
    default: null
  },
  numberOfAdminWalletAccounts: {
    doc: 'Number of admin wallet accounts',
    format: Number,
    env: 'NUMBER_OF_ADMIN_WALLET_ACCOUNTS',
    default: 10
  },
  adminMinBalance: {
    doc: 'min balance in GWEIs for valid admin addresses',
    format: Number,
    env: 'ADMIN_MIN_BALANCE',
    default: 1000000
  },
  mongoQueueMaxLockTime: {
    doc: 'Max lock time for one each in mongo queue in seconds',
    format: Number,
    env: 'MONGO_QUEUE_MAX_LOCK_TIME',
    default: 30
  },
  privateKey: {
    doc: 'Wallet private key',
    format: '*',
    env: 'PRIVATE_KEY',
    default: undefined
  },
  infuraKey: {
    doc: 'Infura API Key',
    format: '*',
    env: 'INFURA_API',
    default: ''
  },
  ethereum: {
    network_id: 42,
    httpWeb3Provider: 'https://kovan.infura.io/v3/',
    websocketWeb3Provider: 'wss://kovan.infura.io/ws',
    web3Transport: 'HttpProvider'
  },
  ethereumMainnet: {
    network_id: 42,
    httpWeb3Provider: 'https://kovan.infura.io/v3/',
    websocketWeb3Provider: 'wss://kovan.infura.io/ws',
    web3Transport: 'HttpProvider'
  },
  network: {
    doc: 'The blockchain network to connect to',
    format: [
      'kovan',
      'mainnet',
      'rinkbey',
      'ropsten',
      'truffle',
      'ganache',
      'fuse',
      'production',
      'develop',
      'staging',
      'etoro'
    ],
    default: 'develop',
    env: 'NETWORK'
  },
  twilioAuthID: {
    doc: "Twilio's authorization ID",
    format: '*',
    env: 'TWILIO_AUTH_ID',
    default: ''
  },
  twilioAuthToken: {
    doc: "Twilio's authorization Token",
    format: '*',
    env: 'TWILIO_AUTH_TOKEN',
    default: ''
  },
  twilioPhoneNumber: {
    doc: "Plivo's Phone Number",
    format: '*',
    env: 'TWILIO_PHONE_NUMBER',
    default: ''
  },

  otpDigits: {
    doc: 'Amount of digits for the OTP',
    format: '*',
    env: 'OTP_DIGITS',
    default: '6'
  },
  otpTtlMinutes: {
    doc: 'Time, in minutes, for the OTP to be valid',
    format: '*',
    env: 'OTP_TTL_MINUTES',
    default: '60'
  },
  sendGrid: {
    apiKey: {
      doc: 'Sendgrid API KEY',
      format: '*',
      env: 'SENDGRID_API_KEY',
      default: 'YOUR_API_KEY'
    },
    templates: {
      recoveryInstructions: {
        doc: 'Sendgrid Transactional Template ID',
        format: '*',
        env: 'SENDGRID_TEMPLATE_RECOVERY_INSTRUCTIONS',
        default: ''
      },
      emailConfirmation: {
        doc: 'Sendgrid Transactional Template ID',
        format: '*',
        env: 'SENDGRID_TEMPLATE_EMAIL_CONFIRMATION',
        default: ''
      }
    }
  },
  mongodb: {
    uri: {
      doc: 'Mongo DB URI',
      format: '*',
      env: 'MONGO_DB_URI',
      default: ''
    }
  },
  noReplyEmail: {
    doc: 'no-reply GD email',
    format: '*',
    env: 'NO_REPLY_GD_EMAIL',
    default: 'no-reply@gooddollar.com'
  },
  walletUrl: {
    doc: 'wallet URL',
    format: '*',
    env: 'WALLET_URL',
    default: 'WALLET_URL'
  },
  mauticURL: {
    doc: 'mautic URL',
    format: '*',
    env: 'MAUTIC_URL',
    default: 'WALLET_URL'
  },
  mauticToken: {
    doc: 'mautic token',
    format: '*',
    env: 'MAUTIC_TOKEN',
    default: 'MAUTIC_TOKEN'
  },
  mauticBasicToken: {
    doc: 'mautic basic auth token',
    format: String,
    env: 'MAUTIC_BASIC_TOKEN',
    default: null
  },
  mauticRecoveryEmailId: {
    doc: 'id of email template',
    format: '*',
    env: 'MAUTIC_RECOVERY_ID',
    default: '9'
  },
  mauticmagicLinkEmailId: {
    doc: 'id of email template',
    format: '*',
    env: 'MAUTIC_MAGICLINK_ID',
    default: '30'
  },
  mauticVerifyEmailId: {
    doc: 'id of email template',
    format: '*',
    env: 'MAUTIC_VERIFY_ID',
    default: '31'
  },
  mauticClaimQueueSegmentId: {
    doc: 'id of segment',
    format: '*',
    env: 'MAUTIC_CLAIM_QUEUE_SEG_ID',
    default: '52'
  },
  mauticClaimQueueApprovedSegmentId: {
    doc: 'id of segment',
    format: '*',
    env: 'MAUTIC_CLAIM_QUEUE_APPROVED_SEG_ID',
    default: '53'
  },
  mauticClaimQueueWhitelistedSegmentId: {
    doc: 'id of segment',
    format: '*',
    env: 'MAUTIC_CLAIM_QUEUE_APPROVED_SEG_ID',
    default: '54'
  },
  zoomMinimalMatchLevel: {
    doc: 'Minimal FaceTec Match Level threshold to mark enrollment as duplicate',
    format: Number,
    env: 'ZOOM_MINIMAL_MATCHLEVEL',
    default: 1
  },
  zoomServerBaseUrl: {
    doc: 'FaceTec Managed Testing API URL',
    format: '*',
    env: 'ZOOM_SERVER_BASEURL',
    default: 'https://api.zoomauth.com/api/v2/biometrics'
  },
  zoomLicenseKey: {
    doc: 'Zoom (Face Recognition / Liveness Test API) License key',
    format: '*',
    env: 'ZOOM_LICENSE_KEY',
    default: ''
  },
  gunPrivateS3: {
    key: {
      format: '*',
      default: undefined
    },
    secret: {
      format: '*',
      default: undefined
    },
    bucket: {
      format: '*',
      default: undefined
    }
  },
  gunPublicS3: {
    key: {
      format: '*',
      default: undefined
    },
    secret: {
      format: '*',
      default: undefined
    },
    bucket: {
      format: '*',
      default: undefined
    }
  },
  allowDuplicateUserData: {
    doc: 'Allow to register with existing mobile/email',
    format: Boolean,
    env: 'ALLOW_DUPLICATE_USER_DATA',
    default: false
  },
  skipEmailVerification: {
    doc: 'Allow to register with unverified email',
    format: Boolean,
    env: 'SKIP_EMAIL_VERIFICATION',
    default: false
  },
  enableMongoLock: {
    doc: 'Enable or disable transaction locks for mongo',
    format: Boolean,
    env: 'ENABLE_MONGO_LOCK',
    default: false
  },
  keepFaceVerificationRecords: {
    doc:
      'Time interval (in hours) to store face verification records after user deletes his account.' +
      ' Set to 0 or -1 to remove face verification records immediately',
    format: Number,
    env: 'KEEP_FACE_VERIFICATION_RECORDS',
    default: 24
  },
  disableFaceVerification: {
    doc: 'Whitelist user once they register, returns already enrolled with no Zoom API interaction',
    format: Boolean,
    env: 'DISABLE_FACE_VERIFICATION',
    default: false
  },
  allowDuplicatedFaceRecords: {
    doc: 'Skips duplicates / liveness check during Zoom API interaction',
    format: Boolean,
    env: 'ALLOW_DUPLICATED_FACE_RECORDS',
    default: false
  },
  rollbarToken: {
    doc: 'access token for rollbar logging',
    format: '*',
    env: 'ROLLBAR_TOKEN',
    default: undefined
  },
  secure_key: {
    doc: 'Secure key word used to create secure hash by which server can communicate with web3',
    format: String,
    env: 'SECURE_KEY',
    default: null
  },
  fuse: {
    doc: 'Main url for fuse api',
    format: 'url',
    env: 'FUSE_API',
    default: 'https://explorer.fuse.io'
  },
  web3SiteUrl: {
    doc: 'Web3 site url',
    format: 'url',
    env: 'WEB3_SITE_URL',
    default: 'https://w3.gooddollar.org'
  },
  marketPassword: {
    doc: 'password for market jwt',
    format: String,
    env: 'MARKET_PASSWORD',
    default: null
  },
  rateLimitMinutes: {
    doc: 'Amount of minutes used for request rate limiter',
    format: '*',
    env: 'REQUEST_RATE_LIMIT_MINUTES',
    default: 1
  },
  rateLimitRequestsCount: {
    doc: 'Max number of requests count per rateLimitMinutes',
    format: '*',
    env: 'REQUEST_RATE_LIMIT_COUNT',
    default: 3
  },
  isEtoro: {
    doc: 'eToro GoodMarket',
    format: Boolean,
    env: 'ETORO',
    default: false
  },
  hanukaStartDate: {
    doc: 'Hanuka Start Day',
    format: '*',
    env: 'HANUKA_START_DATE',
    default: undefined
  },
  hanukaEndDate: {
    doc: 'Hanuka End Day',
    format: '*',
    env: 'HANUKA_END_DATE',
    default: undefined
  },
  autoApproveW3: {
    doc: 'should new user be automatically approved on w3',
    format: '*',
    env: 'AUTO_APPROVE_W3',
    default: true
  },
  enableInvites: {
    doc: 'enable w3',
    format: '*',
    env: 'ENABLE_INVITES',
    default: true
  },
  topAdminsOnStartup: {
    doc: 'call topAdmins in adminwallet smart contract',
    format: '*',
    env: 'TOP_ADMINS',
    default: false
  },
  claimQueueAllowed: {
    doc: 'From how many users start to enqueue',
    format: Number,
    env: 'CLAIM_QUEUE_ALLOWED',
    default: 0
  },
  facebookGraphApiUrl: {
    doc: 'Facebook GraphAPI base url',
    format: '*',
    env: 'FACEBOOK_GRAPH_API_URL',
    default: 'https://graph.facebook.com'
  },
<<<<<<< HEAD
  fishTaskCron: {
    doc: 'cron string for fishing task',
    format: String,
    env: 'FISH_TASK_CRON',
    default: '0 0 * * * *'
  },
  stakeTaskCron: {
    doc: 'cron string for fishing task',
    format: String,
    env: 'STAKE_TASK_CRON',
    default: '0 0 * * * *'
=======
  torusNetwork: {
    doc: 'Torus network. Default: ropsten (mainnet, kovan, fuse, etoro, production, develop)',
    format: ['mainnet', 'ropsten', 'kovan', 'fuse', 'etoro', 'production', 'develop'],
    default: 'ropsten',
    env: 'TORUS_NETWORK'
  },
  torusProxyContract: {
    doc: 'Torus proxy contract address',
    format: '*',
    env: 'TORUS_PROXY_CONTRACT',
    default: '0x4023d2a0D330bF11426B12C6144Cfb96B7fa6183'
>>>>>>> facfe9d5
  }
})

// Load environment dependent configuration
const network = conf.get('network')
const networkId = ContractsAddress[network].networkId
<<<<<<< HEAD
const mainNetworkId = get(ContractsAddress, `${network}-mainnet.networkId`, networkId)

conf.set('ethereum', networks[networkId])
conf.set('ethereumMainnet', networks[mainNetworkId])
=======
const privateS3 = process.env.GUN_PRIVATE_S3
const publicS3 = process.env.GUN_PUBLIC_S3

conf.set('ethereum', networks[networkId])
>>>>>>> facfe9d5

//parse S3 details for gundb in format of key,secret,bucket
if (privateS3) {
  const [key, secret, bucket] = privateS3.split(',')

  conf.set('gunPrivateS3', { key, secret, bucket })
}

if (publicS3) {
  const [key, secret, bucket] = publicS3.split(',')

  conf.set('gunPublicS3', { key, secret, bucket })
}

// Perform validation
conf.validate({ allowed: 'strict' })

// eslint-disable-next-line
export default conf.getProperties()<|MERGE_RESOLUTION|>--- conflicted
+++ resolved
@@ -1,10 +1,7 @@
-<<<<<<< HEAD
 import { get } from 'lodash'
-=======
 import convict from 'convict'
 import dotenv from 'dotenv'
 
->>>>>>> facfe9d5
 import networks from './networks'
 import ContractsAddress from '@gooddollar/goodcontracts/releases/deployment.json'
 
@@ -436,7 +433,6 @@
     env: 'FACEBOOK_GRAPH_API_URL',
     default: 'https://graph.facebook.com'
   },
-<<<<<<< HEAD
   fishTaskCron: {
     doc: 'cron string for fishing task',
     format: String,
@@ -448,7 +444,7 @@
     format: String,
     env: 'STAKE_TASK_CRON',
     default: '0 0 * * * *'
-=======
+  },
   torusNetwork: {
     doc: 'Torus network. Default: ropsten (mainnet, kovan, fuse, etoro, production, develop)',
     format: ['mainnet', 'ropsten', 'kovan', 'fuse', 'etoro', 'production', 'develop'],
@@ -460,24 +456,20 @@
     format: '*',
     env: 'TORUS_PROXY_CONTRACT',
     default: '0x4023d2a0D330bF11426B12C6144Cfb96B7fa6183'
->>>>>>> facfe9d5
   }
 })
 
 // Load environment dependent configuration
 const network = conf.get('network')
 const networkId = ContractsAddress[network].networkId
-<<<<<<< HEAD
 const mainNetworkId = get(ContractsAddress, `${network}-mainnet.networkId`, networkId)
 
 conf.set('ethereum', networks[networkId])
 conf.set('ethereumMainnet', networks[mainNetworkId])
-=======
 const privateS3 = process.env.GUN_PRIVATE_S3
 const publicS3 = process.env.GUN_PUBLIC_S3
 
 conf.set('ethereum', networks[networkId])
->>>>>>> facfe9d5
 
 //parse S3 details for gundb in format of key,secret,bucket
 if (privateS3) {
