--- conflicted
+++ resolved
@@ -622,11 +622,7 @@
   case 'staging':
     networkId = 122
     celoNetworkId = 42220
-<<<<<<< HEAD
     mainNetworkId = 5
-=======
-    mainNetworkId = 3
->>>>>>> 320d470a
     break
   case 'production':
     networkId = 122
@@ -640,14 +636,11 @@
 conf.set('ethereumMainnet', networks[mainNetworkId])
 conf.set('ethereum', networks[networkId])
 conf.set('celo', networks[celoNetworkId])
-<<<<<<< HEAD
-=======
 
 // exclude celo wallet from tests
 if (conf.get('env') === 'test') {
   conf.set('celoEnabled', false)
 }
->>>>>>> 320d470a
 
 // Perform validation
 conf.validate({ allowed: 'strict' })
