/**
 * @jest-environment node
 */

import request from 'supertest'
import makeServer from '../../server-test'
import { getToken } from '../../__util__/'
import UserDBPrivate from '../../db/mongo/user-privat-provider'
import { Mautic } from '../../mautic/mauticAPI'

describe('sendAPÏ', () => {
  let server
  beforeAll(async done => {
    const res = await Mautic.createContact({ firstname: 'h', lastname: 'r', email: 'hadartest@gooddollar.org' })
    const mauticId = res.contact.fields.all.id
    //make sure fullname is set for user which is required for sending the recovery email
    await UserDBPrivate.updateUser({
      identifier: '0x7ac080f6607405705aed79675789701a48c76f55',
      fullName: 'full name',
      mauticId
    })
    jest.setTimeout(30000)
    server = makeServer(done)
  })

  afterAll(done => {
    server.close(err => {
      console.log({ err })
      done()
    })
  })

  test('/send/linkemail without creds -> 401', async () => {
    await request(server)
      .post('/send/linkemail')
      .expect(401)
  })

  test('/send/linkemail with creds', async () => {
    const token = await getToken(server)
    await request(server)
      .post('/send/linkemail')
      .set('Authorization', `Bearer ${token}`)
      .expect(200, { ok: 1, onlyInEnv: { current: 'test', onlyIn: ['production', 'staging'] } })
  })

  test('/send/linksms without creds -> 401', async () => {
    await request(server)
      .post('/send/linksms')
      .expect(401)
  })

  test('/send/linksms with creds', async () => {
    const token = await getToken(server)
    await request(server)
      .post('/send/linksms')
      .set('Authorization', `Bearer ${token}`)
      .expect(200, { ok: 1, onlyInEnv: { current: 'test', onlyIn: ['production', 'staging'] } })
  })

  // test('/send/magiccode without creds -> 401', async () => {
  //   await request(server)
  //     .post('/send/magiccode')
  //     .expect(401)
  // })
  //
  // test('/send/magiccode with creds', async () => {
  //   const token = await getToken(server)
  //   await request(server)
  //     .post('/send/magiccode')
  //     .set('Authorization', `Bearer ${token}`)
  //     .expect(200, { ok: 1, onlyInEnv: { current: 'test', onlyIn: ['production', 'staging'] } })
  // })

  test('/send/recoveryinstructions with creds', async () => {
    const token = await getToken(server)

    await request(server)
      .post('/send/recoveryinstructions')
      .send({
        mnemonic: 'unit test send recovery instructions'
      })
      .set('Authorization', `Bearer ${token}`)
      .expect(200, { ok: 1 })
  })

<<<<<<< HEAD
  test('/send/recoveryinstructions without required fields should fail', async () => {
=======
  test('/send/magiclink with creds', async () => {
    const token = await getToken(server)

    await request(server)
      .post('/send/magiclink')
      .send({
        magiclink: 'unit test magicLink'
      })
      .set('Authorization', `Bearer ${token}`)
      .expect(200, { ok: 1 })
  })

  test('/verify/sendemail without required fields should fail', async () => {
>>>>>>> 0457aaea
    const token = await getToken(server)
    //make sure mauticid is unset which is required

    await UserDBPrivate.updateUser({
      identifier: '0x7ac080f6607405705aed79675789701a48c76f55',
      fullName: 'full name',
      mauticId: null
    })
    const user = await UserDBPrivate.getByIdentifier('0x7ac080f6607405705aed79675789701a48c76f55')
    expect(user).toBeDefined()

    await request(server)
      .post('/send/recoveryinstructions')
      .send({
        mnemonic: 'unit test send recovery instructions'
      })
      .set('Authorization', `Bearer ${token}`)
      .expect(400)
  })

  test('/send/magiclink without creds -> 401', async () => {
    await request(server)
      .post('/send/magiclink')
      .expect(401)
  })

  test('/send/magiclink without required fields should ok', async () => {
    const token = await getToken(server)
    //make sure fullname is set for user which is required for sending the recovery email
    await UserDBPrivate.updateUser({
      identifier: '0x7ac080f6607405705aed79675789701a48c76f55',
      fullName: 'full name',
      mauticId: null
    })

    const user = await UserDBPrivate.getByIdentifier('0x7ac080f6607405705aed79675789701a48c76f55')

    expect(user).toBeDefined()

    await request(server)
      .post('/send/magiclink')
      .send({
        magiclink: 'unit test magicLine'
      })
      .set('Authorization', `Bearer ${token}`)
      .expect(400)
  })
})<|MERGE_RESOLUTION|>--- conflicted
+++ resolved
@@ -84,23 +84,7 @@
       .expect(200, { ok: 1 })
   })
 
-<<<<<<< HEAD
   test('/send/recoveryinstructions without required fields should fail', async () => {
-=======
-  test('/send/magiclink with creds', async () => {
-    const token = await getToken(server)
-
-    await request(server)
-      .post('/send/magiclink')
-      .send({
-        magiclink: 'unit test magicLink'
-      })
-      .set('Authorization', `Bearer ${token}`)
-      .expect(200, { ok: 1 })
-  })
-
-  test('/verify/sendemail without required fields should fail', async () => {
->>>>>>> 0457aaea
     const token = await getToken(server)
     //make sure mauticid is unset which is required
 
