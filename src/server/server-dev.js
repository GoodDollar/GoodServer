--- conflicted
+++ resolved
@@ -6,16 +6,10 @@
 import webpackDevMiddleware from "webpack-dev-middleware"
 import webpackHotMiddleware from "webpack-hot-middleware"
 import middlewares from "./server-middlewares"
-<<<<<<< HEAD
-import config from "../../webpack.dev.config" 
-import conf from './server.config.js'
-import {GunDBInstance} from './gun/gun-middleware'
-import logger from '../imports/pino-logger'
-=======
 import config from "../../webpack.dev.config"
 import conf from './server.config'
 import { GunDBPublic } from './gun/gun-middleware'
->>>>>>> 9337aed9
+import logger from '../imports/pino-logger'
 
 
 const app = express();
@@ -50,10 +44,7 @@
 //   })
 // })
 
-<<<<<<< HEAD
 logger.debug({ conf })
-=======
->>>>>>> 9337aed9
 const PORT = conf.port || 8080
 
 const server = app.listen(PORT, () => {
