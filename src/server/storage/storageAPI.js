--- conflicted
+++ resolved
@@ -43,7 +43,10 @@
         identifier: userRecord.loggedInAs,
         createdDate: new Date().toString()
       })
-<<<<<<< HEAD
+
+      if (conf.disableFaceVerification) {
+        AdminWallet.whitelistUser(userRecord.gdAddress, userRecord.profilePublicKey)
+      }
 
       const mauticRecordPromise =
         process.env.NODE_ENV === 'development'
@@ -77,11 +80,6 @@
 
       log.debug('Web3 user record', web3Record)
 
-=======
-      if (conf.disableFaceVerification) {
-        AdminWallet.whitelistUser(userRecord.gdAddress, userRecord.profilePublicKey)
-      }
->>>>>>> a4534e47
       //mautic contact should already exists since it is first created during the email verification we update it here
       const mauticId = get(mauticRecord, 'contact.fields.all.id', -1)
       logger.debug('User mautic record', { mauticId, mauticRecord })
