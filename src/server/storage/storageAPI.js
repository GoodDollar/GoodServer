// @flow
import moment from 'moment'
import { Router } from 'express'
import passport from 'passport'
import fetch from 'cross-fetch'
import { first, get, toLower, values } from 'lodash'
import { sha3, toChecksumAddress } from 'web3-utils'

import { type StorageAPI, UserRecord } from '../../imports/types'
import { wrapAsync, onlyInEnv } from '../utils/helpers'
import { withTimeout } from '../utils/async'
import OnGage from '../crm/ongage'
import conf from '../server.config'
import { addUserToWhiteList, createCRMRecord } from './addUserSteps'
import createUserVerifier from './verifier'
import stakingModelTasks from '../blockchain/stakingModelTasks'
import { cancelDisposalTask } from '../verification/cron/taskUtil'
import createEnrollmentProcessor from '../verification/processor/EnrollmentProcessor'

const { fishManager } = stakingModelTasks
const { faceVerificationDebugTool } = conf

const adminAuthenticate = (req, res, next) => {
  const { body } = req
  if (body.password !== conf.gundbPassword) return res.json({ ok: 0 })
  next()
}

const setup = (app: Router, storage: StorageAPI) => {
  app.use(
    ['/user/*'],
    passport.authenticate('jwt', { session: false }),
    wrapAsync(async (req, res, next) => {
      const { user, body, log } = req
      const { loggedInAs } = user
      const identifier = get(body, 'user.identifier', loggedInAs)

      log.debug(`${req.baseUrl} auth:`, { user, body })

      if (loggedInAs !== identifier) {
        log.warn(`Trying to update other user data! ${loggedInAs}!==${identifier}`)
        throw new Error(`Trying to update other user data! ${loggedInAs}!==${identifier}`)
      } else next()
    })
  )

  /**
   * @api {post} /user/add Add user account
   * @apiName Add
   * @apiGroup Storage
   *
   * @apiParam {Object} user
   *
   * @apiSuccess {Number} ok
   * @ignore
   */
  app.post(
    '/user/add',
    wrapAsync(async (req, res) => {
      const { env, skipEmailVerification, disableFaceVerification, optionalMobile } = conf
      const isNonDevelopMode = process.env.NODE_ENV !== 'development'
      const { cookies, body, log: logger, user: userRecord } = req
      const { user: userPayload = {} } = body
      const { __utmzz: utmString = '' } = cookies

      try {
        logger.debug('new user request:', { data: userPayload, userRecord })
        let { email } = userPayload
        email = email.toLowerCase()

        const { mobile, inviteCode, fullName, regMethod, torusProvider } = userPayload

        // if torus, then we first verify the user mobile/email by verifying it matches the torus public key
        // (torus maps identifier such as email and mobile to private/public key pairs)
        const verifier = createUserVerifier(userRecord, userPayload, logger)

        //this modifies userRecord with smsValidated/isEmailConfirmed
        const { emailVerified, mobileVerified } = await verifier.verifySignInIdentifiers()

        const isEmailTorusVerified = email && emailVerified
        const isEmailManuallyVerified = email && userRecord.isEmailConfirmed && userRecord.email === sha3(email)
        const isEmailConfirmed = !!('development' === env || isEmailTorusVerified || isEmailManuallyVerified)
        const isMobileTorusVerified = mobile && mobileVerified
        const isMobileManuallyVerified = mobile && userRecord.smsValidated && userRecord.mobile === sha3(mobile)
        const isMobileConfirmed = !!('development' === env || isMobileTorusVerified || isMobileManuallyVerified)

        logger.debug('new user verification result:', {
          env,
          mobile,
          email,
          isEmailTorusVerified,
          isEmailManuallyVerified,
          isMobileTorusVerified,
          isMobileManuallyVerified,
          isEmailConfirmed,
          isMobileConfirmed
        })
        // check that user email/mobile sent is the same as the ones verified
        //in case email/mobile was verified using torus userRecord.mobile/email will be empty
        if (['production', 'staging'].includes(env)) {
          if (optionalMobile === false && isMobileConfirmed === false) {
            throw new Error('User mobile not verified!')
          }

          if (skipEmailVerification === false && isEmailConfirmed === false) {
            throw new Error('User email not verified!')
          }
        }

        userRecord.isEmailConfirmed = isEmailConfirmed
        userRecord.smsValidated = isMobileConfirmed

        if (userRecord.createdDate) {
          logger.warn('user already created', { userRecord, userPayload })
          // return res.json({ ok: 1 })
        }

        const toUpdateUser: UserRecord = {
          identifier: userRecord.loggedInAs,
          regMethod,
          torusProvider,
          email: email ? sha3(email) : userRecord.email,
          mobile: mobile ? sha3(mobile) : userRecord.mobile,
          fullName,
          profilePublickey: userRecord.profilePublickey,
          walletAddress: sha3(userRecord.gdAddress.toLowerCase()),
          isCompleted: userRecord.isCompleted
            ? userRecord.isCompleted
            : {
                whiteList: false,
                topWallet: false
              },
          isEmailConfirmed,
          smsValidated: isMobileConfirmed
        }

        const userRecordWithPII = { ...userRecord, ...toUpdateUser, inviteCode, email, mobile }
        const signUpPromises = []

        const p1 = storage
          .updateUser(toUpdateUser)
          .then(r => logger.debug('updated new user record', { toUpdateUser }))
          .catch(e => {
            logger.error('failed updating new user record', e.message, e, { toUpdateUser })
            throw e
          })
        signUpPromises.push(p1)

        // whitelisting user if FR is disabled
        if (disableFaceVerification) {
          const p2 = addUserToWhiteList(userRecord, logger)
            .then(isWhitelisted => {
              logger.debug('addUserToWhiteList result', { isWhitelisted })
              if (isWhitelisted === false) throw new Error('Failed whitelisting user')
            })
            .catch(e => {
              logger.warn('addUserToWhiteList failed', e.message, e, { userRecord })
              throw e
            })
          signUpPromises.push(p2)
        }

        let p3 = Promise.resolve()
        if (isNonDevelopMode) {
          p3 = createCRMRecord(userRecordWithPII, utmString, logger)
            .then(r => {
              logger.debug('createCRMRecord success')
              return r
            })
            .catch(e => {
              logger.error('createCRMRecord failed', e.message, e, { userRecordWithPII })
              throw new Error('Failed adding user to CRM')
            })
          signUpPromises.push(p3)
        }

        const p5 = Promise.all([
          //TODO: generate email/mobile claims using ceramic
        ])
          .then(res => logger.info('created did claims: result', { res }))
          .catch(() => {
            logger.warn('create did claims: failed')
          })

        signUpPromises.push(p5)

        // don't await, if we failed to update its not critical for user.
        withTimeout(Promise.all(signUpPromises), 30000, 'signup promises timeout')
          .then(async r => {
            logger.info('signup promises success')
            if (isNonDevelopMode) {
              const crmId = await p3
              if (crmId)
                await OnGage.updateContact(email, crmId, { signup_completed: true }, logger).catch(exception => {
                  const { message } = exception
                  logger.error('Failed CRM tagging user completed signup', message, exception, { crmId })
                })
            }
          })
          .catch(e => logger.error('signup promises failed', e.message, e))

        logger.debug('signup steps success. adding new user:', { toUpdateUser })

        await storage.updateUser({
          identifier: userRecord.loggedInAs,
          createdDate: userRecord.createdDate || new Date().toString(),
          otp: {} //delete trace of mobile,email
        })

        res.json({
          ok: 1
        })
      } catch (e) {
        logger.warn('user signup failed', e.message, e)
        throw e
      }
    })
  )

  /**
   * we had issues with mautic some users are not in the database
   * fix to make sure we have user data in CRM
   */
  app.post(
    '/user/verifyCRM',
    wrapAsync(async (req, res) => {
      const { body, log: logger, user: userRecord } = req
      const { user: userPayload = {} } = body

      try {
        logger.debug('verify crm:', { data: userPayload, userRecord })

        if (userRecord.crmId) {
          logger.debug('verifyCRM already has crmID', { crmId: userRecord.crmId })
        } else {
          let { email, mobile, fullName } = userPayload

          if (!email) {
            logger.warn('verifyCRM missing user email:', { userPayload, userRecord })

            throw new Error('Email is missed for CRM verification')
          }

          email = email.toLowerCase()

          const toCRM = {
            identifier: userRecord.loggedInAs,
            fullName,
            walletAddress: sha3(userRecord.gdAddress.toLowerCase())
          }

          if (email && sha3(email) === userRecord.email) toCRM.email = email
          //TODO: verify why this is happening on wallet
          //for some reason some emails were kept with capital letter while from user they arrive lower case
          //this line is a patch to handle that case
          if (email && sha3(email.charAt(0).toUpperCase() + email.slice(1)) === userRecord.email) toCRM.email = email

          if (mobile && sha3(mobile) === userRecord.mobile) toCRM.mobile = mobile

          const crmId = await createCRMRecord(toCRM, '', logger)

          await storage.updateUser({
            identifier: userRecord.loggedInAs,
            crmId
          })

          logger.debug('verifyCRM success', { crmId, toCRM })
        }

        return res.json({ ok: 1 })
      } catch (exception) {
        const { message } = exception

        logger.error('createCRMRecord failed', message, exception)
        throw new Error(`Failed adding user in verifyCRM: ${message}`)
      }
    })
  )

  /**
   * @api {post} /user/start user starts registration and we have his email
   * @apiName Add
   * @apiGroup Storage
   *
   * @apiParam {Object} user
   *
   * @apiSuccess {Number} ok
   * @ignore
   */
  app.post(
    '/user/start',
    onlyInEnv('production', 'staging', 'test'),
    wrapAsync(async (req, res) => {
      const { user } = req.body
      const { log: logger, user: existingUser } = req
      const { __utmzz: utmString = '' } = req.cookies

      if (existingUser.createdDate || existingUser.crmId) {
        throw new Error('CRM account is already created')
      }

      if (!user.email) {
        throw new Error('Email is missed')
      }

      // fire and forget, don't wait for success or failure
      createCRMRecord({ ...user, email: user.email.toLowerCase() }, utmString, logger)
        .then(() => logger.debug('/user/start createCRMRecord success'))
        .catch(e => {
          logger.error('/user/start createCRMRecord failed', e.message, e, { user })
        })

      res.json({ ok: 1 })
    })
  )

  /**
   * @api {post} /user/start user starts registration and we have his email
   * @apiName Add
   * @apiGroup Storage
   *
   * @apiParam {Object} user
   *
   * @apiSuccess {Number} ok
   * @ignore
   */
  app.post(
    '/user/claim',
    onlyInEnv('production', 'staging'),
    wrapAsync(async (req, res) => {
      let { last_claim, claim_counter } = req.body
      const { log: logger, user } = req

      if (!user.crmId) {
        logger.warn('user/claim missing crmId', { user, body: req.body })
        throw new Error('CRM is missed')
      }

      // format date according to OnGage date format
      last_claim = moment(last_claim).format('YYYY/MM/DD')

      try {
        await OnGage.updateContact(null, user.crmId, { last_claim, claim_counter }, logger)
        logger.debug('/user/claim updateContact success')
      } catch (exception) {
        const { message } = exception

        logger.error('/user/claim updateContact failed', message, exception, { user, body: req.body })
        throw new Error(`Failed updating user claim in CRM: ${message}`)
      }

      res.json({ ok: 1 })
    })
  )

  /**
   * @api {post} /user/delete Delete user account
   * @apiName Delete
   * @apiGroup Storage
   *
   * @apiSuccess {Number} ok
   * @apiSuccess {[Object]} results
   * @ignore
   */
  app.post(
    '/user/delete',
    wrapAsync(async (req, res, next) => {
      const { user, log } = req
      log.info('delete user', { user })

      //first get number of accounts using same crmId before we delete the account
      const crmCount = user.crmId
        ? await storage.getCountCRMId(user.crmId).catch(e => {
            log.warn('getCountCRMId failed:', e.message, e)
            return 1
          })
        : 0

      const results = await Promise.all([
        (user.identifier ? storage.deleteUser(user) : Promise.reject())
          .then(r => ({ mongodb: 'ok' }))
          .catch(e => ({ mongodb: 'failed' })),
        crmCount > 1
          ? Promise.resolve({ crm: 'okMultiNotDeleted' })
          : OnGage.deleteContact(user.crmId)
              .then(r => ({ crm: 'ok' }))
              .catch(e => ({ crm: 'failed' })),
        fetch(`https://api.fullstory.com/users/v1/individual/${user.identifier}`, {
          headers: { Authorization: `Basic ${conf.fullStoryKey}` },
          method: 'DELETE'
        })
          .then(_ => ({ fs: 'ok' }))
          .catch(e => ({ fs: 'failed' })),
        fetch(`https://amplitude.com/api/2/deletions/users`, {
          headers: { Authorization: `Basic ${conf.amplitudeBasicAuth}`, 'Content-Type': 'application/json' },
          method: 'POST',

          body: JSON.stringify({
            user_ids: [toChecksumAddress(user.identifier.toLowerCase())], //amplitude id is case sensitive and is the original address form from user wallet
            delete_from_org: 'True',
            ignore_invalid_id: 'True'
          })
        })
          .then(_ => _.text())
          .then(_ => {
            log.info('amplitude delete user result', { result: _ })
            return {
              amplitude: 'ok'
            }
          })
          .catch(e => ({ amplitude: 'failed' }))
      ])

      log.info('delete user results', { user, results })
      res.json({ ok: 1, results })
    })
  )

  /**
   * @api {get} /user/exists return true  if user finished registration
   * @apiName Delete
   * @apiGroup Storage
   *
   * @apiSuccess {Number} ok
   * @apiSuccess {Boolean} exists
   * @apiSuccess {String} fullName

   * @ignore
   */
  app.get(
    '/user/exists',
    wrapAsync(async (req, res, next) => {
      const { user } = req

      res.json({ ok: 1, exists: user.createdDate != null, fullName: user.fullName })
    })
  )

  /**
   * @api {post} /userExists returns user registration method
   * @apiGroup Storage
   *
   * @apiSuccess {Number} ok
   * @apiSuccess {Boolean} exists
   * @apiSuccess {String} fullName
   * @apiSuccess {String} provider


   * @ignore
   */
  app.post(
    '/userExists',
    wrapAsync(async (req, res) => {
      const { log, body } = req
      const toHash = value => (value ? sha3(value) : null)
      const sendNotExists = () => res.json({ ok: 1, exists: false })

      let { identifier = '', email, mobile } = body
      email = email ? email.toLowerCase() : undefined

      const lowerCaseID = identifier ? identifier.toLowerCase() : undefined
      const [emailHash, mobileHash] = [email, mobile].map(toHash)

      const identityFilters = [
        // identifier is stored lowercase in the db. we lowercase addresses in the /auth/eth process
        { identifier: lowerCaseID },
        { email: email && emailHash },
        { mobile: mobile && mobileHash }
      ].filter(or => !!first(values(or)))

      if (identityFilters.length === 0) {
        log.warn('empty data for /userExists', { body })
        return sendNotExists()
      }

      const dateFilters = {
        createdDate: { $exists: true }
      }

      const providerFilters = [
        { regMethod: { $type: 'string', $ne: 'torus' } },
        { regMethod: 'torus', torusProvider: { $type: 'string', $ne: '' } }
      ]

      const searchFilters = [identityFilters, providerFilters].map(filters => ({ $or: filters }))

      const allFilters = {
        $and: [dateFilters, ...searchFilters]
      }

      const projections = {
        identifier: 1,
        email: 1,
        mobile: 1,
        createdDate: 1,
        torusProvider: 1,
        fullName: 1,
        regMethod: 1,
        crmId: 1
      }

      // sort by importance, prefer oldest verified account
      let ordering = { isVerified: -1, createdDate: 1 }

      if (lowerCaseID) {
        // sortBy sorts in ascending order (and keeps existing sort)
        // so non-matched by id results would be moved to the end
        projections.identifierMatches = {
          $eq: ['$identifier', lowerCaseID]
        }

        ordering = { identifierMatches: -1, ...ordering }
      }

      const existing = await storage.model.aggregate([
        { $match: allFilters },
        { $project: projections },
        { $sort: ordering }
      ])

      log.debug('userExists:', { existing, identifier, identifierLC: lowerCaseID, email, mobile })

      if (!existing.length) {
<<<<<<< HEAD
        return sendNotExists()
=======
        return res.json({ ok: 1, exists: false })
>>>>>>> a9e46615
      }

      const bestExisting = first(existing)

      return res.json({
        ok: 1,
        exists: true,
        found: existing.length,
        fullName: bestExisting.fullName,
        provider: bestExisting.torusProvider,
        identifier: bestExisting.identifierMatches,
        email: email && emailHash === bestExisting.email,
        mobile: mobile && mobileHash === bestExisting.mobile,
        regMethod: bestExisting.regMethod
      })
    })
  )

  app.post(
    '/admin/user/get',
    adminAuthenticate,
    wrapAsync(async (req, res, next) => {
      const { body } = req
      let user = {}
      if (body.email) user = await storage.getUsersByEmail(sha3(body.email))
      if (body.mobile) user = await storage.getUsersByMobile(sha3(body.mobile))
      if (body.identifier) user = await storage.getUser(body.identifier)

      res.json({ ok: 1, user })
    })
  )

  app.post(
    '/admin/user/list',
    adminAuthenticate,
    wrapAsync(async (_, res) => storage.listUsers(list => res.json(list)))
  )

  app.post(
    '/admin/user/delete',
    adminAuthenticate,
    wrapAsync(async (req, res, next) => {
      const { body } = req
      let result = {}
      if (body.identifier) result = await storage.deleteUser(body)

      res.json({ ok: 1, result })
    })
  )

  app.post(
    '/admin/model/fish',
    adminAuthenticate,
    wrapAsync(async (req, res, next) => {
      const { body, log } = req
      const { daysAgo } = body
      if (!daysAgo) return res.json({ ok: 0, error: 'missing daysAgo' })
      log.debug('fishing request', { daysAgo })
      fishManager
        .run(daysAgo)
        .then(fishResult => log.info('fishing request result:', { fishResult }))
        .catch(e => log.error('fish request failed', e.message, e, { daysAgo }))

      res.json({ ok: 1 })
    })
  )

  if (true !== faceVerificationDebugTool) {
    return
  }

  app.post(
    '/admin/verify/face/delete',
    adminAuthenticate,
    wrapAsync(async (req, res) => {
      const { body, log } = req
      const { enrollmentIdentifier } = body

      try {
        const processor = createEnrollmentProcessor(storage, log)

        await processor.dispose(toLower(enrollmentIdentifier), log)
        await cancelDisposalTask(storage, enrollmentIdentifier)
      } catch (exception) {
        const { message } = exception

        log.error('delete face record failed:', message, exception, { enrollmentIdentifier })
        res.status(400).json({ ok: 0, error: message })
        return
      }

      res.json({ ok: 1 })
    })
  )
}

export default setup<|MERGE_RESOLUTION|>--- conflicted
+++ resolved
@@ -521,11 +521,7 @@
       log.debug('userExists:', { existing, identifier, identifierLC: lowerCaseID, email, mobile })
 
       if (!existing.length) {
-<<<<<<< HEAD
         return sendNotExists()
-=======
-        return res.json({ ok: 1, exists: false })
->>>>>>> a9e46615
       }
 
       const bestExisting = first(existing)
@@ -547,7 +543,7 @@
   app.post(
     '/admin/user/get',
     adminAuthenticate,
-    wrapAsync(async (req, res, next) => {
+    wrapAsync(async (req, res) => {
       const { body } = req
       let user = {}
       if (body.email) user = await storage.getUsersByEmail(sha3(body.email))
@@ -567,7 +563,7 @@
   app.post(
     '/admin/user/delete',
     adminAuthenticate,
-    wrapAsync(async (req, res, next) => {
+    wrapAsync(async (req, res) => {
       const { body } = req
       let result = {}
       if (body.identifier) result = await storage.deleteUser(body)
@@ -579,7 +575,7 @@
   app.post(
     '/admin/model/fish',
     adminAuthenticate,
-    wrapAsync(async (req, res, next) => {
+    wrapAsync(async (req, res) => {
       const { body, log } = req
       const { daysAgo } = body
       if (!daysAgo) return res.json({ ok: 0, error: 'missing daysAgo' })
