// @flow
import { Router } from 'express'
import passport from 'passport'
import get from 'lodash/get'
import { type StorageAPI, UserRecord } from '../../imports/types'
import { wrapAsync } from '../utils/helpers'
import { defaults } from 'lodash'
import fetch from 'cross-fetch'
import md5 from 'md5'
import { Mautic } from '../mautic/mauticAPI'
import conf from '../server.config'
import AdminWallet from '../blockchain/AdminWallet'
import { recoverPublickey } from '../utils/eth'
import zoomHelper from '../verification/faceRecognition/faceRecognitionHelper'

const setup = (app: Router, storage: StorageAPI) => {
  /**
   * @api {post} /user/add Add user account
   * @apiName Add
   * @apiGroup Storage
   *
   * @apiParam {Object} user
   *
   * @apiSuccess {Number} ok
   * @ignore
   */
  app.post(
    '/user/add',
    passport.authenticate('jwt', { session: false }),
    wrapAsync(async (req, res, next) => {
      const { body, user: userRecord, log } = req
      const logger = req.log.child({ from: 'storageAPI - /user/add' })
      log.debug('new user request:', { data: body.user, userRecord })
      //check that user passed all min requirements
      if (
        ['production', 'staging'].includes(conf.env) &&
        (userRecord.smsValidated !== true ||
          (conf.skipEmailVerification === false && userRecord.isEmailConfirmed !== true))
      )
        throw new Error('User email or mobile not verified!')

<<<<<<< HEAD
      const { email } = body.user
      const isDuplicatedEmail = await storage.isDupUserData({ email })

      if (!conf.allowDuplicateUserData && isDuplicatedEmail) {
        throw new Error('This email is already in use')
      }

      const user: UserRecord = defaults(body.user, {
=======
      const { email, mobile, ...bodyUser } = body.user

      const user: UserRecord = defaults(bodyUser, {
>>>>>>> 7a73b28b
        identifier: userRecord.loggedInAs,
        createdDate: new Date().toString(),
        email: get('userRecord', 'otp.email', email), //for development/test use email from body
        mobile: get('userRecord', 'otp.mobile', email) //for development/test use moveil from body
      })

      if (conf.disableFaceVerification) {
        AdminWallet.whitelistUser(userRecord.gdAddress, userRecord.profilePublickey).catch(e =>
          log.error('failed whitelisting', userRecord)
        )
      }

      let mauticRecordPromise = Promise.resolve({})

      if (!userRecord.mauticId) {
        mauticRecordPromise =
          process.env.NODE_ENV === 'development'
            ? Promise.resolve({})
            : Mautic.createContact(user).catch(e => {
                log.error('Create Mautic Record Failed', e)
              })
      }

      const secureHash = md5(user.email + conf.secure_key)

      log.debug('secureHash', secureHash)

      const web3RecordPromise = fetch(`${conf.web3SiteUrl}/api/wl/user`, {
        method: 'PUT',
        headers: {
          'Content-Type': 'application/json'
        },
        body: JSON.stringify({
          secure_hash: secureHash.toLowerCase(),
          email: user.email,
          full_name: user.fullName,
          wallet_address: user.gdAddress
        })
      })
        .then(res => res.json())
        .catch(e => {
          log.error('Get Web3 Login Response Failed', e)
        })

      const [mauticRecord, web3Record] = await Promise.all([mauticRecordPromise, web3RecordPromise])

      log.debug('Web3 user record', web3Record)

      //mautic contact should already exists since it is first created during the email verification we update it here
      const mauticId = !userRecord.mauticId ? get(mauticRecord, 'contact.fields.all.id', -1) : userRecord.mauticId
      logger.debug('User mautic record', { mauticId, mauticRecord })

      const updateUserObj = {
        ...user,
        mauticId
      }

      const w3RecordData = web3Record && web3Record.data

      if (w3RecordData && w3RecordData.login_token) {
        updateUserObj.loginToken = w3RecordData.login_token
      }

      storage.updateUser(updateUserObj)

      //topwallet of user after registration
      let ok = await AdminWallet.topWallet(userRecord.gdAddress, null, true)
        .then(r => ({ ok: 1 }))
        .catch(e => {
          logger.error('New user topping failed', e.message)
          return { ok: 0, error: 'New user topping failed' }
        })
      log.debug('added new user:', { user, ok })

      res.json({
        ...ok,
        loginToken: w3RecordData && w3RecordData.login_token
      })
    })
  )

  /**
   * @api {post} /user/delete Delete user account
   * @apiName Delete
   * @apiGroup Storage
   *
   * @apiParam {String} zoomId
   *
   * @apiSuccess {Number} ok
   * @apiSuccess {[Object]} results
   * @ignore
   */
  app.post(
    '/user/delete',
    passport.authenticate('jwt', { session: false }),
    wrapAsync(async (req, res, next) => {
      const { user, log, body } = req
      const { zoomSignature, zoomId } = body
      log.info('delete user', { user })

      if (zoomId && zoomSignature) {
        const recovered = recoverPublickey(zoomSignature, zoomId, '').replace('0x', '')

        if (recovered === body.zoomId.toLowerCase()) {
          await zoomHelper.delete(zoomId)
          log.info('zoom delete', { zoomId })
        } else {
          log.error('/user/delete', 'SigUtil unable to recover the message signer')
          throw new Error('Unable to verify credentials')
        }
      }

      const results = await Promise.all([
        (user.identifier ? storage.deleteUser(user) : Promise.reject())
          .then(r => ({ mongodb: 'ok' }))
          .catch(e => ({ mongodb: 'failed' })),
        Mautic.deleteContact(user)
          .then(r => ({ mautic: 'ok' }))
          .catch(e => ({ mautic: 'failed' }))
      ])

      log.info('delete user results', { results })
      res.json({ ok: 1, results })
    })
  )

  app.post(
    '/admin/user/get',
    wrapAsync(async (req, res, next) => {
      const { body } = req
      if (body.password !== conf.gundbPassword) return res.json({ ok: 0 })
      let user = {}
      if (body.email) user = await storage.getUserByEmail(body.email)
      if (body.mobile) user = await storage.getUserByMobile(body.mobile)
      if (body.identifier) user = await storage.getUser(body.identifier)

      res.json({ ok: 1, user })
    })
  )

  app.post(
    '/admin/user/list',
    wrapAsync(async (req, res, next) => {
      const { body } = req
      if (body.password !== conf.gundbPassword) return res.json({ ok: 0 })
      let done = jsonres => {
        res.json(jsonres)
      }
      storage.listUsers(done)
    })
  )

  app.post(
    '/admin/user/delete',
    wrapAsync(async (req, res, next) => {
      const { body } = req
      let result = {}
      if (body.password !== conf.gundbPassword) return res.json({ ok: 0 })
      if (body.identifier) result = await storage.deleteUser(body)

      res.json({ ok: 1, result })
    })
  )
}
export default setup<|MERGE_RESOLUTION|>--- conflicted
+++ resolved
@@ -39,24 +39,13 @@
       )
         throw new Error('User email or mobile not verified!')
 
-<<<<<<< HEAD
-      const { email } = body.user
-      const isDuplicatedEmail = await storage.isDupUserData({ email })
-
-      if (!conf.allowDuplicateUserData && isDuplicatedEmail) {
-        throw new Error('This email is already in use')
-      }
-
-      const user: UserRecord = defaults(body.user, {
-=======
       const { email, mobile, ...bodyUser } = body.user
 
       const user: UserRecord = defaults(bodyUser, {
->>>>>>> 7a73b28b
         identifier: userRecord.loggedInAs,
         createdDate: new Date().toString(),
         email: get('userRecord', 'otp.email', email), //for development/test use email from body
-        mobile: get('userRecord', 'otp.mobile', email) //for development/test use moveil from body
+        mobile: get('userRecord', 'otp.mobile', mobile) //for development/test use mobile from body
       })
 
       if (conf.disableFaceVerification) {
