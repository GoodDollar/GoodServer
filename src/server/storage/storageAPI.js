--- conflicted
+++ resolved
@@ -7,10 +7,6 @@
 import { defaults } from 'lodash'
 import fetch from 'cross-fetch'
 import md5 from 'md5'
-<<<<<<< HEAD
-
-=======
->>>>>>> 385c9a5c
 import { Mautic } from '../mautic/mauticAPI'
 import conf from '../server.config'
 import AdminWallet from '../blockchain/AdminWallet'
@@ -96,10 +92,7 @@
 
       if (w3RecordData && w3RecordData.login_token) {
         updateUserObj.loginToken = w3RecordData.login_token
-<<<<<<< HEAD
         updateUserObj.w3Token = w3RecordData.wallet_token
-=======
->>>>>>> 385c9a5c
       }
 
       storage.updateUser(updateUserObj)
@@ -115,12 +108,8 @@
 
       res.json({
         ...ok,
-<<<<<<< HEAD
         loginToken: w3RecordData && w3RecordData.login_token,
         w3Token: w3RecordData && w3RecordData.wallet_token
-=======
-        loginToken: w3RecordData && w3RecordData.login_token
->>>>>>> 385c9a5c
       })
     })
   )
