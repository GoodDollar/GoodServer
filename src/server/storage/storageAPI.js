--- conflicted
+++ resolved
@@ -5,20 +5,15 @@
 import { type StorageAPI, UserRecord } from '../../imports/types'
 import { wrapAsync } from '../utils/helpers'
 import { defaults } from 'lodash'
-<<<<<<< HEAD
-=======
 import jwt from 'jsonwebtoken'
 import fetch from 'cross-fetch'
 import md5 from 'md5'
->>>>>>> a7cf7387
 import { Mautic } from '../mautic/mauticAPI'
 import conf from '../server.config'
 import AdminWallet from '../blockchain/AdminWallet'
 import { recoverPublickey } from '../utils/eth'
 import zoomHelper from '../verification/faceRecognition/faceRecognitionHelper'
-<<<<<<< HEAD
 import * as W3Helper from '../utils/W3Helper'
-=======
 import crypto from 'crypto'
 
 export const generateMarketToken = (user: UserRecord) => {
@@ -33,7 +28,6 @@
     .replace(/\//g, '_')
     .replace(/=+/g, '')
 }
->>>>>>> a7cf7387
 
 const setup = (app: Router, storage: StorageAPI) => {
   /**
@@ -132,13 +126,9 @@
 
       res.json({
         ...ok,
-<<<<<<< HEAD
         loginToken: web3Record && web3Record.login_token,
-        w3Token: web3Record && web3Record.wallet_token
-=======
-        loginToken: w3RecordData && w3RecordData.login_token,
+        w3Token: web3Record && web3Record.wallet_token,
         marketToken
->>>>>>> a7cf7387
       })
     })
   )
