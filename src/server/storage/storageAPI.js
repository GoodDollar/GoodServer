// @flow
import { Router } from 'express'
import passport from 'passport'
import { defaults, get } from 'lodash'
import { sha3 } from 'web3-utils'
import { type StorageAPI, UserRecord } from '../../imports/types'
import { wrapAsync } from '../utils/helpers'
import { Mautic } from '../mautic/mauticAPI'
import conf from '../server.config'
import addUserSteps from './addUserSteps'
import { generateMarketToken } from '../utils/market'
import PropsModel from '../db/mongo/models/props'
import TorusVerifier from '../../imports/torusVerifier'

const setup = (app: Router, gunPublic: StorageAPI, storage: StorageAPI) => {
  /**
   * @api {post} /user/add Add user account
   * @apiName Add
   * @apiGroup Storage
   *
   * @apiParam {Object} user
   *
   * @apiSuccess {Number} ok
   * @ignore
   */
  app.post(
    '/user/add',
    passport.authenticate('jwt', { session: false }),
    wrapAsync(async (req, res) => {
      const { body, user: userRecord } = req
      const logger = req.log
      logger.debug('new user request:', { data: body.user, userRecord })
<<<<<<< HEAD
      const { email, mobile, ...bodyUser } = body.user

      //check that user email/mobile sent is the same as the ones verified
      if (['production', 'staging'].includes(conf.env)) {
        if (userRecord.smsValidated !== true || userRecord.mobile !== sha3(mobile)) {
          throw new Error('User mobile not verified!')
        }

        if (
          conf.skipEmailVerification === false &&
          (userRecord.isEmailConfirmed !== true || userRecord.email !== sha3(email))
        ) {
          throw new Error('User email not verified!')
        }
=======

      //if torus, then we first verify the user mobile/email by verifying it matches the torus public key
      //(torus maps identifier such as email and mobile to private/public key pairs)
      const { torusProof, torusProvider, torusProofNonce, email, mobile, ...bodyUser } = body.user || {}
      if (torusProof) {
        const { emailVerified, mobileVerified } = await TorusVerifier.verifyProof(
          torusProof,
          torusProvider,
          body.user,
          torusProofNonce
        ).catch(e => {
          logger.warn('TorusVerifier failed:', { e, msg: e.message })
          return { emailVerified: false, mobileVerified: false }
        })

        logger.info('TorusVerifier result:', { emailVerified, mobileVerified })
        userRecord.smsValidated |= mobileVerified
        userRecord.isEmailConfirmed |= emailVerified
      }

      //check that user passed all min requirements
      if (
        ['production', 'staging'].includes(conf.env) &&
        (userRecord.smsValidated !== true ||
          (conf.skipEmailVerification === false && userRecord.isEmailConfirmed !== true))
      ) {
        throw new Error('User email or mobile not verified!')
>>>>>>> f27e36a9
      }

      if (userRecord.createdDate) {
        throw new Error('You cannot create more than 1 account with the same credentials')
      }

<<<<<<< HEAD
      const toUpdateUser: UserRecord = defaults(bodyUser, {
        identifier: userRecord.loggedInAs,
        regMethod: bodyUser.regMethod,
        torusProvider: bodyUser.torusProvider,
        email: sha3(email),
        mobile: sha3(mobile),
=======
      const user: UserRecord = defaults(bodyUser, {
        identifier: userRecord.loggedInAs,
        email: get(userRecord, 'otp.email', email), //for development/test use email from body
        mobile: get(userRecord, 'otp.mobile', mobile), //for development/test use mobile from body
>>>>>>> f27e36a9
        isCompleted: userRecord.isCompleted
          ? userRecord.isCompleted
          : {
              whiteList: false,
              w3Record: false,
              marketToken: false,
              topWallet: false
            }
      })

      const userRecordWithPII = { ...userRecord, email, mobile }
      const signUpPromises = []
      const p1 = storage
        .updateUser(toUpdateUser)
        .then(r => logger.debug('updated new user record', { toUpdateUser }))
        .catch(e => {
          logger.error('failed updating new user record', { e, errMessage: e.message, toUpdateUser })
          throw e
        })
      signUpPromises.push(p1)
      if (conf.disableFaceVerification) {
        const p2 = addUserSteps
          .addUserToWhiteList(userRecord, logger)
          .then(isWhitelisted => {
            logger.debug('addUserToWhiteList result', { isWhitelisted })
            if (isWhitelisted === false) throw new Error('Failed whitelisting user')
          })
          .catch(e => {
            logger.error('addUserToWhiteList failed', { e, errMessage: e.message, userRecord })
            throw e
          })
        signUpPromises.push(p2)
      }

      if (process.env.NODE_ENV !== 'development') {
        const p3 = addUserSteps
          .updateMauticRecord(userRecordWithPII, logger)
          .then(r => logger.debug('updateMauticRecord success'))
          .catch(e => {
            logger.error('updateMauticRecord failed', { e, errMessage: e.message, userRecordWithPII })
            throw e
          })
        signUpPromises.push(p3)
      }

      const web3RecordP = addUserSteps
        .updateW3Record(userRecordWithPII, logger)
        .then(r => {
          logger.debug('updateW3Record success')
          return r
        })
        .catch(e => {
          logger.error('updateW3Record failed', { e, errMessage: e.message, userRecordWithPII })
          throw e
        })
      signUpPromises.push(web3RecordP)

      const marketTokenP = addUserSteps
        .updateMarketToken(userRecordWithPII, logger)
        .then(r => {
          logger.debug('updateMarketToken success')
          return r
        })
        .catch(e => {
          logger.error('updateMarketToken failed', { e, errMessage: e.message, userRecordWithPII })
          throw e
        })
      signUpPromises.push(marketTokenP)

      const p4 = addUserSteps
        .topUserWallet(userRecord, logger)
        .then(isTopWallet => {
          if (isTopWallet === false) throw new Error('Failed to top wallet of new user')
          logger.debug('topUserWallet success')
        })
        .catch(e => {
          logger.error('topUserWallet failed', { e, errMessage: e.message, userRecord })
          throw e
        })

      signUpPromises.push(p4)

      const p5 = Promise.all([
        userRecordWithPII.smsValidated &&
          userRecordWithPII.mobile &&
          gunPublic.addUserToIndex('mobile', userRecordWithPII.mobile, userRecordWithPII),
        userRecordWithPII.email &&
          userRecordWithPII.isEmailConfirmed &&
          gunPublic.addUserToIndex('email', userRecordWithPII.email, userRecordWithPII),
        userRecordWithPII.gdAddress &&
          gunPublic.addUserToIndex('walletAddress', userRecordWithPII.gdAddress, userRecordWithPII)
      ])

      signUpPromises.push(p5)
      await Promise.all(signUpPromises)
      logger.debug('signup steps success. adding new user:', { toUpdateUser })

      await storage.updateUser({
        identifier: userRecord.loggedInAs,
        createdDate: new Date().toString(),
        otp: {} //delete trace of mobile,email
      })
      const web3Record = await web3RecordP
      const marketToken = await marketTokenP
      res.json({
        ok: 1,
        loginToken: web3Record && web3Record.loginToken,
        w3Token: web3Record && web3Record.w3Token,
        marketToken
      })
    })
  )

  /**
   * @api {post} /user/delete Delete user account
   * @apiName Delete
   * @apiGroup Storage
   *
   * @apiSuccess {Number} ok
   * @apiSuccess {[Object]} results
   * @ignore
   */
  app.post(
    '/user/delete',
    passport.authenticate('jwt', { session: false }),
    wrapAsync(async (req, res, next) => {
      const { user, log } = req
      log.info('delete user', { user })

      const results = await Promise.all([
        (user.identifier ? storage.deleteUser(user) : Promise.reject())
          .then(r => ({ mongodb: 'ok' }))
          .catch(e => ({ mongodb: 'failed' })),
        Mautic.deleteContact(user)
          .then(r => ({ mautic: 'ok' }))
          .catch(e => ({ mautic: 'failed' }))
      ])

      log.info('delete user results', { results })
      res.json({ ok: 1, results })
    })
  )

  /**
   * @api {post} /user/market generate user market login token
   * @apiName Market Token
   * @apiGroup Storage
   *   *
   * @apiSuccess {Number} ok
   * @apiSuccess {String} jwt
   * @ignore
   */
  app.get(
    '/user/market',
    passport.authenticate('jwt', { session: false }),
    wrapAsync(async (req, res, next) => {
      const { user, log } = req
      log.debug('new market token request:', { user })
      const jwt = generateMarketToken(user)
      log.debug('new market token result:', { jwt })

      res.json({ ok: 1, jwt })
    })
  )

  app.post(
    '/admin/user/get',
    wrapAsync(async (req, res, next) => {
      const { body } = req
      if (body.password !== conf.gundbPassword) return res.json({ ok: 0 })
      let user = {}
      if (body.email) user = await storage.getUserByEmail(sha3(body.email))
      if (body.mobile) user = await storage.getUserByMobile(sha3(body.mobile))
      if (body.identifier) user = await storage.getUser(body.identifier)

      res.json({ ok: 1, user })
    })
  )

  app.post(
    '/admin/user/list',
    wrapAsync(async (req, res, next) => {
      const { body } = req
      if (body.password !== conf.gundbPassword) return res.json({ ok: 0 })
      let done = jsonres => {
        res.json(jsonres)
      }
      storage.listUsers(done)
    })
  )

  app.post(
    '/admin/user/delete',
    wrapAsync(async (req, res, next) => {
      const { body } = req
      let result = {}
      if (body.password !== conf.gundbPassword) return res.json({ ok: 0 })
      if (body.identifier) result = await storage.deleteUser(body)

      res.json({ ok: 1, result })
    })
  )
}
export default setup<|MERGE_RESOLUTION|>--- conflicted
+++ resolved
@@ -30,22 +30,6 @@
       const { body, user: userRecord } = req
       const logger = req.log
       logger.debug('new user request:', { data: body.user, userRecord })
-<<<<<<< HEAD
-      const { email, mobile, ...bodyUser } = body.user
-
-      //check that user email/mobile sent is the same as the ones verified
-      if (['production', 'staging'].includes(conf.env)) {
-        if (userRecord.smsValidated !== true || userRecord.mobile !== sha3(mobile)) {
-          throw new Error('User mobile not verified!')
-        }
-
-        if (
-          conf.skipEmailVerification === false &&
-          (userRecord.isEmailConfirmed !== true || userRecord.email !== sha3(email))
-        ) {
-          throw new Error('User email not verified!')
-        }
-=======
 
       //if torus, then we first verify the user mobile/email by verifying it matches the torus public key
       //(torus maps identifier such as email and mobile to private/public key pairs)
@@ -66,33 +50,30 @@
         userRecord.isEmailConfirmed |= emailVerified
       }
 
-      //check that user passed all min requirements
-      if (
-        ['production', 'staging'].includes(conf.env) &&
-        (userRecord.smsValidated !== true ||
-          (conf.skipEmailVerification === false && userRecord.isEmailConfirmed !== true))
-      ) {
-        throw new Error('User email or mobile not verified!')
->>>>>>> f27e36a9
+      //check that user email/mobile sent is the same as the ones verified
+      if (['production', 'staging'].includes(conf.env)) {
+        if (userRecord.smsValidated !== true || userRecord.mobile !== sha3(mobile)) {
+          throw new Error('User mobile not verified!')
+        }
+
+        if (
+          conf.skipEmailVerification === false &&
+          (userRecord.isEmailConfirmed !== true || userRecord.email !== sha3(email))
+        ) {
+          throw new Error('User email not verified!')
+        }
       }
 
       if (userRecord.createdDate) {
         throw new Error('You cannot create more than 1 account with the same credentials')
       }
 
-<<<<<<< HEAD
       const toUpdateUser: UserRecord = defaults(bodyUser, {
         identifier: userRecord.loggedInAs,
         regMethod: bodyUser.regMethod,
         torusProvider: bodyUser.torusProvider,
         email: sha3(email),
         mobile: sha3(mobile),
-=======
-      const user: UserRecord = defaults(bodyUser, {
-        identifier: userRecord.loggedInAs,
-        email: get(userRecord, 'otp.email', email), //for development/test use email from body
-        mobile: get(userRecord, 'otp.mobile', mobile), //for development/test use mobile from body
->>>>>>> f27e36a9
         isCompleted: userRecord.isCompleted
           ? userRecord.isCompleted
           : {
