--- conflicted
+++ resolved
@@ -204,10 +204,7 @@
     wrapAsync(async (req, res, next) => {
       const { user, log, body } = req
       const jwt = generateMarketToken(user)
-<<<<<<< HEAD
-=======
       log.debug('new market token request:', { jwt, user })
->>>>>>> 59e4bf79
       res.json({ ok: 1, jwt })
     })
   )
