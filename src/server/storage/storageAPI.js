// @flow
import { Router } from 'express'
import passport from 'passport'
<<<<<<< HEAD
import { defaults, get, omit } from 'lodash'
=======
import get from 'lodash/get'
import { sha3 } from 'web3-utils'
>>>>>>> b5a96fba
import { type StorageAPI, UserRecord } from '../../imports/types'
import { wrapAsync } from '../utils/helpers'
import { Mautic } from '../mautic/mauticAPI'
import conf from '../server.config'
import addUserSteps from './addUserSteps'
import { generateMarketToken } from '../utils/market'
import PropsModel from '../db/mongo/models/props'
import TorusVerifier from '../../imports/torusVerifier'

const setup = (app: Router, gunPublic: StorageAPI, storage: StorageAPI) => {
  /**
   * @api {post} /user/add Add user account
   * @apiName Add
   * @apiGroup Storage
   *
   * @apiParam {Object} user
   *
   * @apiSuccess {Number} ok
   * @ignore
   */
  app.post(
    '/user/add',
    passport.authenticate('jwt', { session: false }),
    wrapAsync(async (req, res) => {
      const { body, user: userRecord } = req
      const logger = req.log
      logger.debug('new user request:', { data: body.user, userRecord })

      //if torus, then we first verify the user mobile/email by verifying it matches the torus public key
      //(torus maps identifier such as email and mobile to private/public key pairs)
      const { torusProof, torusProvider, torusProofNonce, email, mobile, ...bodyUser } = body.user || {}
      if (torusProof) {
        const { emailVerified, mobileVerified } = await TorusVerifier.verifyProof(
          torusProof,
          torusProvider,
          body.user,
          torusProofNonce
        ).catch(e => {
          logger.warn('TorusVerifier failed:', { e, msg: e.message })
          return { emailVerified: false, mobileVerified: false }
        })

        logger.info('TorusVerifier result:', { emailVerified, mobileVerified })
        userRecord.smsValidated |= mobileVerified
        userRecord.isEmailConfirmed |= emailVerified
      }

      //check that user passed all min requirements
      if (
        ['production', 'staging'].includes(conf.env) &&
        (userRecord.smsValidated !== true ||
          (conf.skipEmailVerification === false && userRecord.isEmailConfirmed !== true))
      ) {
        throw new Error('User email or mobile not verified!')
      }

      if (userRecord.createdDate) {
        throw new Error('You cannot create more than 1 account with the same credentials')
      }

      const user: UserRecord = defaults(bodyUser, {
        identifier: userRecord.loggedInAs,
        email: get(userRecord, 'otp.email', email), //for development/test use email from body
        mobile: get(userRecord, 'otp.mobile', mobile), //for development/test use mobile from body
        isCompleted: userRecord.isCompleted
          ? userRecord.isCompleted
          : {
              whiteList: false,
              w3Record: false,
              marketToken: false,
              topWallet: false
            }
      })

      const signUpPromises = []
      const p1 = storage
        .updateUser(user)
        .then(r => logger.debug('updated new user record', { user }))
        .catch(e => {
          logger.error('failed updating new user record', { e, errMessage: e.message, user })
          throw e
        })
      signUpPromises.push(p1)
      if (conf.disableFaceVerification) {
        const p2 = addUserSteps
          .addUserToWhiteList(userRecord, logger)
          .then(isWhitelisted => {
            logger.debug('addUserToWhiteList result', { isWhitelisted })
            if (isWhitelisted === false) throw new Error('Failed whitelisting user')
          })
          .catch(e => {
            logger.error('addUserToWhiteList failed', { e, errMessage: e.message, userRecord })
            throw e
          })
        signUpPromises.push(p2)
      }

      if (process.env.NODE_ENV !== 'development') {
        const p3 = addUserSteps
          .updateMauticRecord(userRecord, logger)
          .then(r => logger.debug('updateMauticRecord success'))
          .catch(e => {
            logger.error('updateMauticRecord failed', { e, errMessage: e.message, userRecord })
            throw e
          })
        signUpPromises.push(p3)
      }

      const web3RecordP = addUserSteps
        .updateW3Record(user, logger)
        .then(r => {
          logger.debug('updateW3Record success')
          return r
        })
        .catch(e => {
          logger.error('updateW3Record failed', { e, errMessage: e.message, user })
          throw e
        })
      signUpPromises.push(web3RecordP)

      const marketTokenP = addUserSteps
        .updateMarketToken(user, logger)
        .then(r => {
          logger.debug('updateMarketToken success')
          return r
        })
        .catch(e => {
          logger.error('updateMarketToken failed', { e, errMessage: e.message, user })
          throw e
        })
      signUpPromises.push(marketTokenP)

      const p4 = addUserSteps
        .topUserWallet(userRecord, logger)
        .then(isTopWallet => {
          if (isTopWallet === false) throw new Error('Failed to top wallet of new user')
          logger.debug('topUserWallet success')
        })
        .catch(e => {
          logger.error('topUserWallet failed', { e, errMessage: e.message, userRecord })
          throw e
        })

      signUpPromises.push(p4)

      const p5 = Promise.all([
        user.smsValidated && user.mobile && gunPublic.addUserToIndex('mobile', user.mobile, user),
        user.email && user.isEmailConfirmed && gunPublic.addUserToIndex('email', user.email, user),
        user.gdAddress && gunPublic.addUserToIndex('walletAddress', user.gdAddress, user)
      ])

      signUpPromises.push(p5)
      await Promise.all(signUpPromises)
      logger.debug('signup stepss success. adding new user:', { user })

      await storage.updateUser({
        identifier: userRecord.loggedInAs,
        createdDate: new Date().toString(),
        email: sha3(get(userRecord, 'otp.email', email)), //we keep email and mobile hashed after we are done with them
        mobile: sha3(get(userRecord, 'otp.mobile', mobile)),
        otp: {} //delete trace of mobile,email
      })
      const web3Record = await web3RecordP
      const marketToken = await marketTokenP
      res.json({
        ok: 1,
        loginToken: web3Record && web3Record.loginToken,
        w3Token: web3Record && web3Record.w3Token,
        marketToken
      })
    })
  )

  /**
   * @api {post} /user/delete Delete user account
   * @apiName Delete
   * @apiGroup Storage
   *
   * @apiSuccess {Number} ok
   * @apiSuccess {[Object]} results
   * @ignore
   */
  app.post(
    '/user/delete',
    passport.authenticate('jwt', { session: false }),
    wrapAsync(async (req, res, next) => {
      const { user, log } = req
      log.info('delete user', { user })

      const results = await Promise.all([
        (user.identifier ? storage.deleteUser(user) : Promise.reject())
          .then(r => ({ mongodb: 'ok' }))
          .catch(e => ({ mongodb: 'failed' })),
        Mautic.deleteContact(user)
          .then(r => ({ mautic: 'ok' }))
          .catch(e => ({ mautic: 'failed' }))
      ])

      log.info('delete user results', { results })
      res.json({ ok: 1, results })
    })
  )

  /**
   * @api {post} /user/market generate user market login token
   * @apiName Market Token
   * @apiGroup Storage
   *   *
   * @apiSuccess {Number} ok
   * @apiSuccess {String} jwt
   * @ignore
   */
  app.get(
    '/user/market',
    passport.authenticate('jwt', { session: false }),
    wrapAsync(async (req, res, next) => {
      const { user, log } = req
      log.debug('new market token request:', { user })
      const jwt = generateMarketToken(user)
      log.debug('new market token result:', { jwt })

      res.json({ ok: 1, jwt })
    })
  )

  app.post(
    '/admin/user/get',
    wrapAsync(async (req, res, next) => {
      const { body } = req
      if (body.password !== conf.gundbPassword) return res.json({ ok: 0 })
      let user = {}
      if (body.email) user = await storage.getUserByEmail(sha3(body.email))
      if (body.mobile) user = await storage.getUserByMobile(sha3(body.mobile))
      if (body.identifier) user = await storage.getUser(body.identifier)

      res.json({ ok: 1, user })
    })
  )

  app.post(
    '/admin/user/list',
    wrapAsync(async (req, res, next) => {
      const { body } = req
      if (body.password !== conf.gundbPassword) return res.json({ ok: 0 })
      let done = jsonres => {
        res.json(jsonres)
      }
      storage.listUsers(done)
    })
  )

  app.post(
    '/admin/user/delete',
    wrapAsync(async (req, res, next) => {
      const { body } = req
      let result = {}
      if (body.password !== conf.gundbPassword) return res.json({ ok: 0 })
      if (body.identifier) result = await storage.deleteUser(body)

      res.json({ ok: 1, result })
    })
  )
}
export default setup<|MERGE_RESOLUTION|>--- conflicted
+++ resolved
@@ -1,12 +1,8 @@
 // @flow
 import { Router } from 'express'
 import passport from 'passport'
-<<<<<<< HEAD
-import { defaults, get, omit } from 'lodash'
-=======
-import get from 'lodash/get'
+import { defaults, get } from 'lodash'
 import { sha3 } from 'web3-utils'
->>>>>>> b5a96fba
 import { type StorageAPI, UserRecord } from '../../imports/types'
 import { wrapAsync } from '../utils/helpers'
 import { Mautic } from '../mautic/mauticAPI'
