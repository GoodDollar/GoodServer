--- conflicted
+++ resolved
@@ -192,13 +192,8 @@
             gunPublic.addUserToIndex('walletAddress', userRecordWithPII.gdAddress.toLowerCase(), userRecordWithPII)
         ])
           .then(res => logger.info('updated trust indexes result:', { res }))
-<<<<<<< HEAD
-          .catch(e => {
-            logger.error('updated trust indexes: failed adding new user to indexes. allowing to finish registration')
-=======
           .catch(() => {
-            logger.warn('updated trust indexes: failed adding new user to indexes. allowing to finish registartion')
->>>>>>> dce2e585
+            logger.warn('updated trust indexes: failed adding new user to indexes. allowing to finish registration')
           })
 
         const p6 = withTimeout(p5, 15000, 'updated trust indexes timeout').catch(e => {
