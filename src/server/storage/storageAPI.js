--- conflicted
+++ resolved
@@ -1,7 +1,7 @@
 // @flow
 import { Router } from 'express'
 import passport from 'passport'
-import { defaults, get, omitBy } from 'lodash'
+import { defaults, omitBy } from 'lodash'
 import { sha3 } from 'web3-utils'
 import { type StorageAPI, UserRecord } from '../../imports/types'
 import { wrapAsync } from '../utils/helpers'
@@ -38,18 +38,9 @@
       // (torus maps identifier such as email and mobile to private/public key pairs)
       const verifier = createUserVerifier(userRecord, userPayload, logger)
 
-<<<<<<< HEAD
       await verifier.verifySignInIdentifiers()
 
-      // check that user passed all min requirements
-      if (
-        ['production', 'staging'].includes(conf.env) &&
-        (userRecord.smsValidated !== true ||
-          (conf.skipEmailVerification === false && userRecord.isEmailConfirmed !== true))
-      ) {
-        throw new Error('User email or mobile not verified!')
-=======
-      //check that user email/mobile sent is the same as the ones verified
+      // check that user email/mobile sent is the same as the ones verified
       if (['production', 'staging'].includes(conf.env)) {
         if (userRecord.smsValidated !== true || userRecord.mobile !== sha3(mobile)) {
           throw new Error('User mobile not verified!')
@@ -61,24 +52,19 @@
         ) {
           throw new Error('User email not verified!')
         }
->>>>>>> d95e5d10
       }
 
       if (userRecord.createdDate) {
         throw new Error('You cannot create more than 1 account with the same credentials')
       }
 
-<<<<<<< HEAD
       // removing creds, nonce, proof and crypto keys from user payload as they shouldn't be stored in the userRecord
       const payloadWithoutCreds = omitBy(restPayload, (_, userProperty) => userProperty.startsWith('torus'))
 
-      const user: UserRecord = defaults(payloadWithoutCreds, {
-=======
-      const toUpdateUser: UserRecord = defaults(bodyUser, {
->>>>>>> d95e5d10
+      const toUpdateUser: UserRecord = defaults(payloadWithoutCreds, {
         identifier: userRecord.loggedInAs,
-        regMethod: bodyUser.regMethod,
-        torusProvider: bodyUser.torusProvider,
+        regMethod: userPayload.regMethod,
+        torusProvider: userPayload.torusProvider,
         email: sha3(email),
         mobile: sha3(mobile),
         isCompleted: userRecord.isCompleted
