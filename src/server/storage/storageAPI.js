// @flow
import { Router } from 'express'
import type { NextFunction } from 'express'
import passport from "passport"
import { get } from 'lodash'
<<<<<<< HEAD

type UserRecord = {
    pubkey:string,
    fullName?:string,
    mobile?:string,
    email?:string,
    jwt?:string
}
interface StorageAPI {
    addUser(user: UserRecord): Promise<boolean>,
    updateUser(user: UserRecord): Promise<boolean>,
    deleteUser(user: UserRecord): Promise<boolean>
}

function wrapAsync(fn) {
  return function (req, res, next: NextFunction) {
    // Make sure to `.catch()` any errors and pass them along to the `next()`
    // middleware in the chain, in this case the error handler.
    fn(req, res, next).catch(next);
  };
}

const setup = (app: Router, storage: StorageAPI) => {
  app.post("/user/*", passport.authenticate("jwt", { session: false }), wrapAsync(async (req, res, next) => {
    const { user, body, log } = req
    log.trace("user/* auth:", { user, body })
    const pubkey = get(body, 'user.pubkey')
    if (user.pubkey !== pubkey) {
      log.error(`Trying to update other user data! ${user.pubkey}!==${pubkey}`);
      throw new Error(`Trying to update other user data! ${user.pubkey}!==${pubkey}`)
    } else next()
  }))
=======
import { type UserRecord, type StorageAPI } from '../../imports/types'
import { wrapAsync } from '../server-middlewares'

const setup = (app:express, storage:StorageAPI) => {
>>>>>>> 7a82adf4

  app.post("/user/add", passport.authenticate("jwt", { session: false }), wrapAsync(async (req, res, next) => {
    const { user, body } = req
    await storage.addUser(body.user)
    res.json({ ok: 1 })
  }))

  app.post("/user/delete", passport.authenticate("jwt", { session: false }), wrapAsync(async (req, res, next) => {
    const { user, body } = req
    await storage.deleteUser(body.user)
    res.json({ ok: 1 })
  }));
}

export default setup<|MERGE_RESOLUTION|>--- conflicted
+++ resolved
@@ -1,48 +1,11 @@
 // @flow
 import { Router } from 'express'
-import type { NextFunction } from 'express'
 import passport from "passport"
 import { get } from 'lodash'
-<<<<<<< HEAD
-
-type UserRecord = {
-    pubkey:string,
-    fullName?:string,
-    mobile?:string,
-    email?:string,
-    jwt?:string
-}
-interface StorageAPI {
-    addUser(user: UserRecord): Promise<boolean>,
-    updateUser(user: UserRecord): Promise<boolean>,
-    deleteUser(user: UserRecord): Promise<boolean>
-}
-
-function wrapAsync(fn) {
-  return function (req, res, next: NextFunction) {
-    // Make sure to `.catch()` any errors and pass them along to the `next()`
-    // middleware in the chain, in this case the error handler.
-    fn(req, res, next).catch(next);
-  };
-}
+import { type StorageAPI } from '../../imports/types'
+import { wrapAsync } from '../server-middlewares'
 
 const setup = (app: Router, storage: StorageAPI) => {
-  app.post("/user/*", passport.authenticate("jwt", { session: false }), wrapAsync(async (req, res, next) => {
-    const { user, body, log } = req
-    log.trace("user/* auth:", { user, body })
-    const pubkey = get(body, 'user.pubkey')
-    if (user.pubkey !== pubkey) {
-      log.error(`Trying to update other user data! ${user.pubkey}!==${pubkey}`);
-      throw new Error(`Trying to update other user data! ${user.pubkey}!==${pubkey}`)
-    } else next()
-  }))
-=======
-import { type UserRecord, type StorageAPI } from '../../imports/types'
-import { wrapAsync } from '../server-middlewares'
-
-const setup = (app:express, storage:StorageAPI) => {
->>>>>>> 7a82adf4
-
   app.post("/user/add", passport.authenticate("jwt", { session: false }), wrapAsync(async (req, res, next) => {
     const { user, body } = req
     await storage.addUser(body.user)
