--- conflicted
+++ resolved
@@ -76,12 +76,7 @@
       .post('/user/add')
       .set('Authorization', `Bearer ${token}`)
       .send({ user })
-<<<<<<< HEAD
     expect(res).toMatchObject({ status: 200, body: { ok: 1, marketToken: expect.any(String) } })
-=======
-
-    expect(res).toMatchObject({ status: 200, body: { ok: 1 } })
->>>>>>> d6d793e8
 
     const mauticIdAfterAddUser = await UserDBPrivate.getUserField(
       '0x7ac080f6607405705aed79675789701a48c76f55',
