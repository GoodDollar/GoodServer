import 'newrelic'
import path from 'path'
import express from 'express'
import conf from './server.config'
import { GunDBPublic } from './gun/gun-middleware'
import app from './app'

<<<<<<< HEAD
=======
process.on('uncaughtException', (err, origin) => {
  console.log(`Caught exception: ${err}\n` + `Exception origin: ${origin}`)
  process.exit(-1)
})

process.on('unhandledRejection', (reason, promise) => {
  console.log('Unhandled Rejection at:', promise, 'reason:', reason)
  // Application specific logging, throwing an error, or other logic here
})
const DIST_DIR = __dirname

const HTML_FILE = path.join(DIST_DIR, 'index.html')

app.use(express.static(DIST_DIR))

app.get('*', (req, res) => {
  res.sendFile(HTML_FILE)
})

>>>>>>> a30a3e49
const PORT = process.env.PORT || 3000
const server = app.listen(PORT, () => {
  console.log(`App listening to ${PORT}....`)
  console.log('Press Ctrl+C to quit.')
})

GunDBPublic.init(server, conf.gundbPassword, 'publicdb', conf.gunPublicS3)<|MERGE_RESOLUTION|>--- conflicted
+++ resolved
@@ -5,8 +5,6 @@
 import { GunDBPublic } from './gun/gun-middleware'
 import app from './app'
 
-<<<<<<< HEAD
-=======
 process.on('uncaughtException', (err, origin) => {
   console.log(`Caught exception: ${err}\n` + `Exception origin: ${origin}`)
   process.exit(-1)
@@ -26,7 +24,6 @@
   res.sendFile(HTML_FILE)
 })
 
->>>>>>> a30a3e49
 const PORT = process.env.PORT || 3000
 const server = app.listen(PORT, () => {
   console.log(`App listening to ${PORT}....`)
