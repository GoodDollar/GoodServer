--- conflicted
+++ resolved
@@ -25,13 +25,8 @@
       console.log('#############################################')
       console.log(gdPublicAddress)
       console.log('#############################################')
-<<<<<<< HEAD
       const hash = await AdminWallet.whitelistUser(gdPublicAddress)
-      console.log('xxxxxxxx hash', hash)
-=======
-      const hash = await AdminWallet.whitelistUser(gdPublicAddress, body.profilePublickey)
       console.log('xxxxxxxx hash', { hash })
->>>>>>> 188b2147
       res.json({ ok: 1 })
     })
   )
