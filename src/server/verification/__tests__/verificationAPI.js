--- conflicted
+++ resolved
@@ -69,12 +69,7 @@
 
     const payload = {
       sessionId: sessionToken,
-<<<<<<< HEAD
-      enrollmentIdentifier,
-      faceMap: Buffer.alloc(32),
-=======
       faceScan: Buffer.alloc(32),
->>>>>>> 247c6281
       auditTrailImage: 'data:image/png:FaKEimagE==',
       lowQualityAuditTrailImage: 'data:image/png:FaKEimagE=='
     }
@@ -86,8 +81,16 @@
         .set('Authorization', `Bearer ${token}`)
         .expect(400, { success: false, error: 'Invalid input' })
 
-    const testVerificationSuccessfull = async (alreadyEnrolled = false) => {
-      await request(server)
+    const testWhitelisted = async () => {
+      const { address, profilePublickey } = await getCreds()
+
+      // checking is user was actrally re-whitelisted in the wallet
+      expect(whitelistUserMock).toHaveBeenCalledWith(address.toLowerCase(), profilePublickey)
+    }
+
+    // eslint-disable-next-line require-await
+    const testVerificationSuccessfull = async (alreadyEnrolled = false) =>
+      request(server)
         .put(enrollmentUri)
         .send(payload)
         .set('Authorization', `Bearer ${token}`)
@@ -100,15 +103,6 @@
           }
         })
 
-      const { address, profilePublickey } = await getCreds()
-
-      // to check has user been updated in the GUN session
-      expect(updateSessionMock).toHaveBeenCalledWith({ isLive: true, isEnrolled: true })
-      expect(updateSessionMock).toHaveBeenCalledWith({ isWhitelisted: true })
-      // and in the wallet
-      expect(whitelistUserMock).toHaveBeenCalledWith(address.toLowerCase(), profilePublickey)
-    }
-
     const testUserNotApprovedToClaim = async () =>
       request(server)
         .put(enrollmentUri)
@@ -119,36 +113,11 @@
           error: 'User not approved to claim, not in queue or still pending'
         })
 
-<<<<<<< HEAD
-    const testVerificationSkipped = async () => {
-      const { address, profilePublickey } = await getCreds()
-
-      // checking that there was access to the user's session
-      expect(getSessionRefMock).toHaveBeenCalledWith(payload.sessionId)
-      expect(updateSessionMock).toHaveBeenCalledWith({ isStarted: true })
-
-      // verification & whitelisting state were updated
-      expect(updateSessionMock).toHaveBeenCalledWith({ isDuplicate: false, isLive: true, isEnrolled: true })
-      expect(updateSessionMock).toHaveBeenCalledWith({ isWhitelisted: true })
-
-      // and user was actually re-whitelisted in the wallet
-      expect(whitelistUserMock).toHaveBeenCalledWith(address.toLowerCase(), profilePublickey)
-    }
-
-=======
->>>>>>> 247c6281
     const testDisposalState = async isDisposing => {
       await request(server)
         .get(enrollmentUri)
         .set('Authorization', `Bearer ${token}`)
         .expect(200, { success: true, isDisposing })
-    }
-
-    const testWhitelisted = async () => {
-      const { address, profilePublickey } = await getCreds()
-
-      // checking is user was actrally re-whitelisted in the wallet
-      expect(whitelistUserMock).toHaveBeenCalledWith(address.toLowerCase(), profilePublickey)
     }
 
     beforeAll(async () => {
@@ -248,13 +217,8 @@
         .expect(400, { success: false, error: 'Facemap record with same identifier is being deleted.' })
     })
 
-<<<<<<< HEAD
-    test('PUT /verify/face/:enrollmentIdentifier returns 200 and success: true when verification was successful', async () => {
-      helper.mockEmptyResultsFaceSearch()
-=======
     test('PUT /verify/face/:enrollmentIdentifier returns 200 and success: true when verification was successfull', async () => {
       helper.mockEnrollmentNotFound(enrollmentIdentifier)
->>>>>>> 247c6281
       helper.mockSuccessEnrollment(enrollmentIdentifier)
       helper.mockEmptyResultsFaceSearch(enrollmentIdentifier)
       helper.mock3dDatabaseEnrollmentSuccess(enrollmentIdentifier)
@@ -265,21 +229,14 @@
 
       // to check has user been updated in the database
       expect(isVerified).toBeTruthy()
-<<<<<<< HEAD
-    })
-
-    test("PUT /verify/face/:enrollmentIdentifier returns 200 and success: false when verification wasn't successful", async () => {
-      helper.mockDuplicateFound()
-=======
       // and in the wallet
-      expect(whitelistUserMock).toHaveBeenCalledWith(address.toLowerCase(), profilePublickey)
+      await testWhitelisted()
     })
 
     test("PUT /verify/face/:enrollmentIdentifier returns 200 and success: false when verification wasn't successfull", async () => {
       helper.mockEnrollmentNotFound(enrollmentIdentifier)
       helper.mockSuccessEnrollment(enrollmentIdentifier)
       helper.mockDuplicateFound(enrollmentIdentifier)
->>>>>>> 247c6281
 
       await request(server)
         .put(enrollmentUri)
@@ -393,11 +350,7 @@
       helper.mockEmptyResultsFaceSearch()
       helper.mockSuccessEnrollment(enrollmentIdentifier)
 
-<<<<<<< HEAD
-      await testVerificationSuccessfull()
-=======
       await testWhitelisted()
->>>>>>> 247c6281
     })
 
     test('PUT /verify/face/:enrollmentIdentifier skips verification and re-whitelists user if request comes from E2E test runs', async () => {
@@ -418,7 +371,6 @@
         .finally(() => (Config.env = currentEnv))
     })
 
-<<<<<<< HEAD
     test('PUT /verify/face/:enrollmentIdentifier skips verification and re-whitelists user if FV disabled', async () => {
       const currentDisabledState = Config.disableFaceVerification
 
@@ -429,7 +381,7 @@
         .send(payload)
         .set('Authorization', `Bearer ${token}`)
         .expect(200, { success: true, enrollmentResult: { isVerified: true, alreadyEnrolled: true } })
-        .then(testVerificationSkipped)
+        .then(testWhitelisted)
         .finally(() => (Config.disableFaceVerification = currentDisabledState))
     })
 
@@ -443,14 +395,11 @@
         .send(payload)
         .set('Authorization', `Bearer ${token}`)
         .expect(200, { success: true, enrollmentResult: { isVerified: true, alreadyEnrolled: true } })
-        .then(testVerificationSkipped)
+        .then(testWhitelisted)
         .finally(() => (Config.allowDuplicatedFaceRecords = currentDupsState))
     })
 
-    test('DELETE /verify/face/:enrollmentIdentifier returns 200, success = true and enqueues disposal task if enrollment exists, signature is valid and KEEP_FACE_VERIFICATION_RECORDS is set', async () => {
-=======
     test('DELETE /verify/face/:enrollmentIdentifier returns 200, success = true and enqueues disposal task if signature is valid', async () => {
->>>>>>> 247c6281
       await request(server)
         .delete(enrollmentUri)
         .query({ signature })
