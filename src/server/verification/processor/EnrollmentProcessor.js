--- conflicted
+++ resolved
@@ -41,13 +41,8 @@
     return _provider
   }
 
-<<<<<<< HEAD
-  constructor(config, storage, adminApi, gun) {
+  constructor(config, storage, adminApi, queueApi, gun) {
     const { keepFaceVerificationRecords } = config
-=======
-  constructor(storage, Config, adminApi, queueApi, gun) {
-    const { keepFaceVerificationRecords } = Config
->>>>>>> 0457aaea
 
     this.gun = gun
     this.storage = storage
@@ -206,11 +201,7 @@
 
 export default storage => {
   if (!enrollmentProcessors.has(storage)) {
-<<<<<<< HEAD
-    const enrollmentProcessor = new EnrollmentProcessor(Config, storage, AdminWallet, GunDBPublic)
-=======
-    const enrollmentProcessor = new EnrollmentProcessor(storage, Config, AdminWallet, ClaimQueue, GunDBPublic)
->>>>>>> 0457aaea
+    const enrollmentProcessor = new EnrollmentProcessor(Config, storage, AdminWallet, ClaimQueue, GunDBPublic)
 
     enrollmentProcessor.registerProvier(ZoomProvider)
     enrollmentProcessors.set(storage, enrollmentProcessor)
