--- conflicted
+++ resolved
@@ -223,7 +223,6 @@
   test('disposeEnqueuedEnrollments() calls callback, fails unsuccessfull tasks and removes successfull tasks from queue', async () => {
     const unexistingEnrollmentIdentifier = 'unexisting-enrollment-identifier'
     const failedEnrollmentIdentifier = 'failed-enrollment-identifier'
-    const unexistingEnrollmentIdentifier = 'unexisting-enrollment-identifier'
     const taskId = identifier => `${identifier}-task-id`
     const onProcessedMock = jest.fn()
 
@@ -234,17 +233,10 @@
       }))
     )
 
-<<<<<<< HEAD
     helper.mockSuccessRemoveEnrollmentFromIndex(enrollmentIdentifier)
     helper.mockServiceErrorDuringRemoveFromIndex(failedEnrollmentIdentifier)
     helper.mockEnrollmentNotExistsDuringReadIndex(unexistingEnrollmentIdentifier)
     ;[enrollmentIdentifier, failedEnrollmentIdentifier].forEach(helper.mockSuccessReadEnrollmentIndex)
-=======
-    helper.mockEnrollmentFound(enrollmentIdentifier)
-    helper.mockEnrollmentNotFound(unexistingEnrollmentIdentifier)
-    helper.mockEnrollmentFound(failedEnrollmentIdentifier)
-    helper.mockServiceErrorHappenedWhileDisposing(failedEnrollmentIdentifier)
->>>>>>> 90ca4f66
 
     await expect(enrollmentProcessor.disposeEnqueuedEnrollments(onProcessedMock)).resolves.toBeUndefined()
 
@@ -257,10 +249,6 @@
     )
 
     expect(failDelayedTasksMock).toHaveBeenCalledWith([taskId(failedEnrollmentIdentifier)])
-<<<<<<< HEAD
-
-=======
->>>>>>> 90ca4f66
     expect(removeDelayedTasksMock).toHaveBeenCalledWith(
       [unexistingEnrollmentIdentifier, enrollmentIdentifier].map(taskId)
     )
