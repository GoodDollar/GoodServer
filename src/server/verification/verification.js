// @flow
import type { UserRecord, VerificationAPI } from '../../imports/types'
import { GunDBPrivate } from '../gun/gun-middleware'
import Helper, { type EnrollResult, type VerificationData } from './faceRecognition/faceRecognitionHelper'
import logger from '../../imports/pino-logger'

/**
 * Verifications class implements `VerificationAPI`
 * Used to verify user, email and mobile phone
 */
class Verifications implements VerificationAPI {
  log: any

  constructor() {
    this.log = logger.child({ from: 'Verifications' })
  }

  /**
<<<<<<< HEAD
   *
   * @param {UserRecord} user details of the user going through FR
   * @param {*} verificationData data from zoomsdk
   */
  async verifyUser(
    user: UserRecord,
    verificationData: any
  ): Promise<{
    ok: boolean,
    isVerified: boolean,
    isDuplicate: boolean,
    livenessPassed: boolean,
    enrollResult: { enrollmentIdentifier?: string, retryFeedbackSuggestion?: string }
  }> {
=======
   * Verifies user
   * @param {UserRecord} user to verify
   * @param {any} verificationData
   * @returns {Promise<any | Error>}
   */
  async verifyUser(user: UserRecord, verificationData: any): Promise<any | Error> {
>>>>>>> 7d15e0c6
    //this.log.debug('Verifying user:', { user, verificationData })
    const searchData = Helper.prepareSearchData(verificationData)
    const isDuplicate = await Helper.isDuplicatesExist(searchData, verificationData.enrollmentIdentifier)
    this.log.debug('isDuplicate result:', { user: user.identifier, isDuplicate })
    if (isDuplicate) return { ok: 1, isDuplicate }
    const enrollData = Helper.prepareEnrollmentData(verificationData)
    // log.info('enrollData', { enrollData })
    const enrollResult: EnrollResult = await Helper.enroll(enrollData)
    const livenessFailed = enrollResult && enrollResult.livenessResult === 'undetermined'
    this.log.debug('liveness result:', { user: user.identifier, livenessFailed })
    if (livenessFailed) return { ok: 1, livenessPassed: false }
    const isVerified =
      !livenessFailed &&
      !isDuplicate &&
      (enrollResult.alreadyEnrolled || (enrollResult.enrollmentIdentifier ? true : false)) // enrollResult.enrollmentIdentifier should return true if there is value in it (and not the value itself) into isVerified.
    return {
      ok: 1,
      isVerified,
      enrollResult: { ...enrollResult, enrollmentIdentifier: verificationData.enrollmentIdentifier }
    }
  }

  /**
   * Verifies mobile phone
   * @param {UserRecord} user to verify
   * @param {object} verificationData
   * @param {string} verificationData.otp
   * @returns {Promise<boolean | Error>}
   */
  async verifyMobile(user: UserRecord, verificationData: { otp: string }): Promise<boolean | Error> {
    const otp = await GunDBPrivate.getUserField(user.identifier, 'otp')

    if (otp) {
      if (verificationData.otp === otp.code) {
        if (otp.expirationDate < Date.now()) {
          return Promise.reject(new Error('Code expired, retry'))
        }
        return Promise.resolve(true)
      }
      return Promise.reject(new Error("Oops, it's not right code"))
    }
    return Promise.reject(new Error('No code to validate, retry'))
  }

  /**
   * Verifies a user's email using its profile and the verification code
   * @param {UserRecord} user - User profile
   * @param {object} verificationData - object sent by the client with required verification data
   * @param {string} verificationData.code - code used to verify that the email is valid
   * @returns {Promise<boolean|Error>}
   */
  async verifyEmail(user: UserRecord, verificationData: { code: string }): Promise<boolean | Error> {
    const code = await GunDBPrivate.getUserField(user.identifier, 'emailVerificationCode')

    if (code) {
      this.log.info({ verificationData, code })
      if (verificationData.code === code) {
        return Promise.resolve(true)
      }
      return Promise.reject(new Error("Oops, it's not right code"))
    }
    return Promise.reject(new Error('No code to validate, retry'))
  }
}

export default new Verifications()<|MERGE_RESOLUTION|>--- conflicted
+++ resolved
@@ -16,7 +16,6 @@
   }
 
   /**
-<<<<<<< HEAD
    *
    * @param {UserRecord} user details of the user going through FR
    * @param {*} verificationData data from zoomsdk
@@ -31,14 +30,6 @@
     livenessPassed: boolean,
     enrollResult: { enrollmentIdentifier?: string, retryFeedbackSuggestion?: string }
   }> {
-=======
-   * Verifies user
-   * @param {UserRecord} user to verify
-   * @param {any} verificationData
-   * @returns {Promise<any | Error>}
-   */
-  async verifyUser(user: UserRecord, verificationData: any): Promise<any | Error> {
->>>>>>> 7d15e0c6
     //this.log.debug('Verifying user:', { user, verificationData })
     const searchData = Helper.prepareSearchData(verificationData)
     const isDuplicate = await Helper.isDuplicatesExist(searchData, verificationData.enrollmentIdentifier)
