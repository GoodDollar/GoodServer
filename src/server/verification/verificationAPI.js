--- conflicted
+++ resolved
@@ -283,12 +283,7 @@
       if (conf.allowDuplicateUserData === false && (await storage.isDupUserData(userRec))) {
         return res.json({ ok: 0, error: 'Email already exists, please use a different one' })
       }
-<<<<<<< HEAD
       if (!user.mauticId || user.email !== body.email) {
-=======
-
-      if (!user.mauticId) {
->>>>>>> bb209818
         //first time create contact for user in mautic
         const mauticContact = await Mautic.createContact(userRec)
         userRec.mauticId = mauticContact.contact.fields.all.id
@@ -297,14 +292,8 @@
 
       if (conf.skipEmailVerification === false) {
         const code = generateOTP(6)
-<<<<<<< HEAD
-        if (!user.isEmailConfirmed) {
-          await Mautic.sendVerificationEmail(userRec, code)
-=======
-
         if (!user.isEmailConfirmed || email !== savedEmail) {
           Mautic.sendVerificationEmail(userRec, code)
->>>>>>> bb209818
           log.debug('send new user email validation code', code)
         }
 
