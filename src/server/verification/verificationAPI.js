--- conflicted
+++ resolved
@@ -125,16 +125,12 @@
       const { enrollmentIdentifier } = params
       let enrollmentResult
 
-<<<<<<< HEAD
-      req.checkConnection() //check if user request aborted
-=======
       // checking if request aborted to handle cases when connection is slow
       // and facemap / images were uploaded more that 30sec cousing timeout
       if (req.aborted) {
         return
       }
 
->>>>>>> b4a438c2
       try {
         const { disableFaceVerification, allowDuplicatedFaceRecords, claimQueueAllowed } = conf
         const enrollmentProcessor = createEnrollmentProcessor(storage)
