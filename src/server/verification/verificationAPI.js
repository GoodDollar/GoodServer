--- conflicted
+++ resolved
@@ -89,11 +89,7 @@
   app.post(
     '/verify/sendemail',
     passport.authenticate('jwt', { session: false }),
-<<<<<<< HEAD
-    //onlyInProduction,
-=======
     onlyInEnv('production', 'staging'),
->>>>>>> ff0531a5
     wrapAsync(async (req, res, next) => {
       const log = req.log.child({ from: 'verificationAPI - verify/sendemail' })
       const { user, body } = req
