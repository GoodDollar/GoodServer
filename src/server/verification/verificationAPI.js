--- conflicted
+++ resolved
@@ -128,12 +128,8 @@
       if (!userRec.smsValidated) {
         const [, code] = await sendOTP(body.user)
         const expirationDate = Date.now() + +conf.otpTtlMinutes * 60 * 1000
-<<<<<<< HEAD
-        await storage.updateUser({ identifier: user.loggedInAs, otp: { code, expirationDate } })
-=======
 
         storage.updateUser({ identifier: user.loggedInAs, otp: { code, expirationDate } })
->>>>>>> f1dc249b
       }
       res.json({ ok: 1 })
     })
