// @flow
import { Router } from 'express'
import passport from 'passport'
import _ from 'lodash'
import multer from 'multer'
import type { LoggedUser, StorageAPI, UserRecord, VerificationAPI } from '../../imports/types'
import AdminWallet from '../blockchain/AdminWallet'
import { onlyInEnv, wrapAsync } from '../utils/helpers'
import { sendOTP, generateOTP } from '../../imports/otp'
import conf from '../server.config'
import { GunDBPublic } from '../gun/gun-middleware'
import { Mautic } from '../mautic/mauticAPI'
import fs from 'fs'

const fsPromises = fs.promises
const setup = (app: Router, verifier: VerificationAPI, storage: StorageAPI) => {
  var upload = multer({ dest: 'uploads/' }) // to handle blob parameters of faceReco

<<<<<<< HEAD
=======
  /**
   * @api {post} /verify/facerecognition Verify users face
   * @apiName Face Recognition
   * @apiGroup Verification
   *
   * @apiParam {String} enrollmentIdentifier
   * @apiParam {String} sessionId
   *
   * @apiSuccess {Number} ok
   * @apiSuccess {Boolean} isVerified
   * @apiSuccess {Object} enrollResult: { alreadyEnrolled: true }
   * @apiSuccess {Boolean} enrollResult.alreadyEnrolled
   * @ignore
   */
>>>>>>> a30a3e49
  app.post(
    '/verify/facerecognition',
    passport.authenticate('jwt', { session: false }),
    upload.any(),
    wrapAsync(async (req, res, next) => {
      const log = req.log.child({ from: 'livenesstest' })
      const { body, files, user } = req
      const verificationData = {
        facemapFile: _.get(_.find(files, { fieldname: 'facemap' }), 'path', ''),
        auditTrailImageFile: _.get(_.find(files, { fieldname: 'auditTrailImage' }), 'path', ''),
        enrollmentIdentifier: body.enrollmentIdentifier,
        sessionId: body.sessionId
      }
      let result = { ok: 1 }
      if (!user.isVerified && !['development'].includes(conf.env))
        result = await verifier.verifyUser(user, verificationData).finally(() => {
          //cleanup
          log.info('cleaning up facerecognition files')
          fsPromises.unlink(verificationData.facemapFile)
          fsPromises.unlink(verificationData.auditTrailImageFile)
        })
      else {
        // mocked result for verified user or development mode
        result = {
          ok: 1,
          isVerified: true,
          enrollResult: { alreadyEnrolled: true, enrollmentIdentifier: verificationData.enrollmentIdentifier }
        } // skip facereco only in dev mode
      }
      if (result.isVerified) {
        log.debug('Whitelisting new user', user)
        await Promise.all([
          AdminWallet.whitelistUser(user.gdAddress, user.profilePublickey),
          storage
            .updateUser({ identifier: user.loggedInAs, isVerified: true })
            .then(updatedUser => log.debug('updatedUser:', updatedUser))
        ])
      }
      res.json(result)
    })
  )

<<<<<<< HEAD
=======
  /**
   * @api {post} /verify/user Whitelist user
   * @apiName User
   * @apiGroup Verification
   *
   * @apiParam {Object} verificationData
   *
   * @apiSuccess {Number} ok
   * @ignore
   */
>>>>>>> a30a3e49
  app.post(
    '/verify/user',
    passport.authenticate('jwt', { session: false }),
    wrapAsync(async (req, res, next) => {
      const log = req.log.child({ from: 'verificationAPI - verify/user' })
      const user: LoggedUser = req.user
      const { verificationData } = req.body
      const verified = true
      if (verified) {
        log.debug('Whitelisting new user', user)
        //dont whitelist if already whitelisted
        if (!(await AdminWallet.isVerified(user.gdAddress)))
          await AdminWallet.whitelistUser(user.gdAddress, user.profilePublickey)
        const updatedUser = await storage.updateUser({ identifier: user.loggedInAs, isVerified: true })
        log.debug('updateUser:', updatedUser)
        res.json({ ok: 1 })
      } else {
        throw new Error("Can't verify user")
      }
    })
  )

<<<<<<< HEAD
=======
  /**
   * @api {post} /verify/sendotp Sends OTP
   * @apiName Send OTP
   * @apiGroup Verification
   *
   * @apiParam {UserRecord} user
   *
   * @apiSuccess {Number} ok
   * @ignore
   */
>>>>>>> a30a3e49
  app.post(
    '/verify/sendotp',
    passport.authenticate('jwt', { session: false }),
    onlyInEnv('production', 'staging'),
    wrapAsync(async (req, res, next) => {
      const { user, body } = req

      let userRec: UserRecord = _.defaults(body.user, user, { identifier: user.loggedInAs })
      if (conf.allowDuplicateUserData === false && (await storage.isDupUserData(userRec))) {
        return res.json({ ok: 0, error: 'Mobile already exists, please use a different one.' })
      }
      if (!userRec.smsValidated) {
        const [, code] = await sendOTP(body.user)
        const expirationDate = Date.now() + +conf.otpTtlMinutes * 60 * 1000
        await storage.updateUser({ identifier: user.loggedInAs, otp: { code, expirationDate } })
      }
      res.json({ ok: 1 })
    })
  )

  /**
   * @api {post} /verify/mobile Verify mobile data code
   * @apiName OTP Code
   * @apiGroup Verification
   *
   * @apiParam {Object} verificationData
   *
   * @apiSuccess {Number} ok
   * @apiSuccess {Claim} attestation
   * @ignore
   */
  app.post(
    '/verify/mobile',
    passport.authenticate('jwt', { session: false }),
    onlyInEnv('production', 'staging'),
    wrapAsync(async (req, res, next) => {
      const log = req.log.child({ from: 'verificationAPI - verify/mobile' })
      const { user, body } = req
      const verificationData: { otp: string } = body.verificationData

      log.debug('mobile verified', { user, verificationData })
      if (!user.smsValidated) {
        let verified = await verifier.verifyMobile({ identifier: user.loggedInAs }, verificationData).catch(e => {
          log.warn('mobile verification failed:', e)
          res.json(400, { ok: 0, error: 'OTP FAILED', message: e.message })
          return false
        })
        if (verified === false) return
        await storage.updateUser({ identifier: user.loggedInAs, smsValidated: true })
      }
      const signedMobile = await GunDBPublic.signClaim(user.profilePubkey, { hasMobile: user.mobile })
      res.json({ ok: 1, attestation: signedMobile })
    })
  )

  /**
   * @api {post} /verify/topwallet Tops Users Wallet if needed
   * @apiName Top Wallet
   * @apiGroup Verification
   *
   * @apiParam {LoggedUser} user
   *
   * @apiSuccess {Number} ok
   * @ignore
   */
  app.post(
    '/verify/topwallet',
    passport.authenticate('jwt', { session: false }),
    wrapAsync(async (req, res, next) => {
      const log = req.log.child({ from: 'verificationAPI - verify/topwallet' })
      const user: LoggedUser = req.user
      //allow topping once a day

      let txRes = await AdminWallet.topWallet(user.gdAddress, user.lastTopWallet)
        .then(tx => {
          log.debug('topping wallet tx', { walletaddress: user.gdAddress, tx })
          storage.updateUser({ identifier: user.loggedInAs, lastTopWallet: new Date().toISOString() })
          return { ok: 1 }
        })
        .catch(e => {
          log.error('Failed top wallet tx', e.message, e.stack)
          return { ok: -1, err: e.message }
        })
      log.info('topping wallet', { txRes, loggedInAs: user.loggedInAs, adminBalance: await AdminWallet.getBalance() })

      res.json(txRes)
    })
  )

  /**
   * @api {post} /verify/email Send verification email endpoint
   * @apiName Send Email
   * @apiGroup Verification
   *
   * @apiParam {UserRecord} user
   *
   * @apiSuccess {Number} ok
   * @ignore
   */
  app.post(
    '/verify/sendemail',
    passport.authenticate('jwt', { session: false }),
    onlyInEnv('production', 'staging', 'test'),
    wrapAsync(async (req, res, next) => {
      const log = req.log.child({ from: 'verificationAPI - verify/sendemail' })
      const { user, body } = req
      // log.info({ user, body })
      //merge user details for use by mautic
      let userRec: UserRecord = _.defaults(body.user, user)
      if (conf.allowDuplicateUserData === false && (await storage.isDupUserData(userRec))) {
        return res.json({ ok: 0, error: 'Email already exists, please use a different one' })
      }
      if (!user.mauticId) {
        //first time create contact for user in mautic
        const mauticContact = await Mautic.createContact(userRec)
        userRec.mauticId = mauticContact.contact.fields.all.id
        log.debug('created new user mautic contact', userRec)
      }
      if (conf.skipEmailVerification === false) {
        const code = generateOTP(10)
        if (!user.isEmailConfirmed) {
          const validationLink = `${conf.walletUrl}/Signup/EmailConfirmation/?validation=${code}`
          Mautic.sendVerificationEmail(userRec, validationLink)
          log.debug('send new user email validation link', validationLink)
        }
        // updates/adds user with the emailVerificationCode to be used for verification later and with mauticId
        await storage.updateUser({
          identifier: user.loggedInAs,
          mauticId: userRec.mauticId,
          emailVerificationCode: code
        })
      }

      res.json({ ok: 1 })
    })
  )

  /**
   * @api {post} /verify/email Verify email code
   * @apiName Email
   * @apiGroup Verification
   *
   * @apiParam {Object} verificationData
   * @apiParam {String} verificationData.code
   *
   * @apiSuccess {Number} ok
   * @apiSuccess {Claim} attestation
   * @ignore
   */
  app.post(
    '/verify/email',
    passport.authenticate('jwt', { session: false }),
    onlyInEnv('production', 'staging', 'test'),
    wrapAsync(async (req, res, next) => {
      const log = req.log.child({ from: 'verificationAPI - verify/email' })
      const { user, body } = req
      const verificationData: { code: string } = body.verificationData

      log.debug('email verified', { user, verificationData })
      if (!user.isEmailConfirmed) {
        await verifier.verifyEmail({ identifier: user.loggedInAs }, verificationData)

        // if verification succeeds, then set the flag `isEmailConfirmed` to true in the user's record
        await storage.updateUser({ identifier: user.loggedInAs, isEmailConfirmed: true })
      }
      const signedEmail = await GunDBPublic.signClaim(req.user.profilePubkey, { hasEmail: user.email })

      res.json({ ok: 1, attestation: signedEmail })
    })
  )
}

export default setup<|MERGE_RESOLUTION|>--- conflicted
+++ resolved
@@ -16,8 +16,6 @@
 const setup = (app: Router, verifier: VerificationAPI, storage: StorageAPI) => {
   var upload = multer({ dest: 'uploads/' }) // to handle blob parameters of faceReco
 
-<<<<<<< HEAD
-=======
   /**
    * @api {post} /verify/facerecognition Verify users face
    * @apiName Face Recognition
@@ -32,7 +30,6 @@
    * @apiSuccess {Boolean} enrollResult.alreadyEnrolled
    * @ignore
    */
->>>>>>> a30a3e49
   app.post(
     '/verify/facerecognition',
     passport.authenticate('jwt', { session: false }),
@@ -75,8 +72,6 @@
     })
   )
 
-<<<<<<< HEAD
-=======
   /**
    * @api {post} /verify/user Whitelist user
    * @apiName User
@@ -87,7 +82,6 @@
    * @apiSuccess {Number} ok
    * @ignore
    */
->>>>>>> a30a3e49
   app.post(
     '/verify/user',
     passport.authenticate('jwt', { session: false }),
@@ -110,8 +104,6 @@
     })
   )
 
-<<<<<<< HEAD
-=======
   /**
    * @api {post} /verify/sendotp Sends OTP
    * @apiName Send OTP
@@ -122,7 +114,6 @@
    * @apiSuccess {Number} ok
    * @ignore
    */
->>>>>>> a30a3e49
   app.post(
     '/verify/sendotp',
     passport.authenticate('jwt', { session: false }),
