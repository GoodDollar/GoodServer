// @flow

import { Router } from 'express'
import passport from 'passport'
import { get, defaults } from 'lodash'
import { sha3 } from 'web3-utils'
import type { LoggedUser, StorageAPI, UserRecord, VerificationAPI } from '../../imports/types'
import AdminWallet from '../blockchain/AdminWallet'
import { onlyInEnv, wrapAsync } from '../utils/helpers'
import requestRateLimiter from '../utils/requestRateLimiter'
import fuseapi from '../utils/fuseapi'
import { sendOTP, generateOTP } from '../../imports/otp'
import conf from '../server.config'
import { Mautic } from '../mautic/mauticAPI'
import W3Helper from '../utils/W3Helper'
import gdToWei from '../utils/gdToWei'
import txManager from '../utils/tx-manager'

import createEnrollmentProcessor from './processor/EnrollmentProcessor.js'

const setup = (app: Router, verifier: VerificationAPI, gunPublic: StorageAPI, storage: StorageAPI) => {
  /**
   * @api {delete} /verify/face/:enrollmentIdentifier Enqueue user's face snapshot for disposal since 24h
   * @apiName Dispose Face
   * @apiGroup Verification
   *
   * @apiParam {String} enrollmentIdentifier
   * @apiParam {String} signature
   *
   * @ignore
   */
  app.delete(
    '/verify/face/:enrollmentIdentifier',
    passport.authenticate('jwt', { session: false }),
    wrapAsync(async (req, res) => {
      const { params, query, log, user } = req
      const { enrollmentIdentifier } = params
      const { signature } = query

      try {
        const processor = createEnrollmentProcessor(storage)

        await processor.enqueueDisposal(user, enrollmentIdentifier, signature, log)
      } catch (exception) {
        const { message } = exception
        log.error('delete face record failed:', message, exception, { enrollmentIdentifier, user })
        res.status(400).json({ success: false, error: message })
        return
      }

      res.json({ success: true })
    })
  )

  /**
   * @api {get} /verify/face/:enrollmentIdentifier Checks is face snapshot enqueued enqueued for disposal. Return disposal state
   * @apiName Check face disposal state
   * @apiGroup Verification
   *
   * @apiParam {String} enrollmentIdentifier
   *
   * @ignore
   */
  app.get(
    '/verify/face/:enrollmentIdentifier',
    passport.authenticate('jwt', { session: false }),
    wrapAsync(async (req, res) => {
      const { params, log, user } = req
      const { enrollmentIdentifier } = params

      try {
        const processor = createEnrollmentProcessor(storage)
        const isDisposing = await processor.isEnqueuedForDisposal(enrollmentIdentifier, log)

        res.json({ success: true, isDisposing })
      } catch (exception) {
        const { message } = exception
        log.error('face record disposing check failed:', message, exception, { enrollmentIdentifier, user })
        res.status(400).json({ success: false, error: message })
      }
    })
  )

  /**
   * @api {post} /verify/face/session Issues session token for a new enrollment session
   * @apiName Issue enrollment session token
   * @apiGroup Verification
   *
   * @ignore
   */
  app.post(
    '/verify/face/session',
    passport.authenticate('jwt', { session: false }),
    wrapAsync(async (req, res) => {
      const { log, user } = req

      try {
        const processor = createEnrollmentProcessor(storage)
        const sessionToken = await processor.issueSessionToken(log)

        res.json({ success: true, sessionToken })
      } catch (exception) {
        const { message } = exception
        log.error('generating enrollment session token failed:', message, exception, { user })
        res.status(400).json({ success: false, error: message })
      }
    })
  )

  /**
   * @api {put} /verify/:enrollmentIdentifier Verify users face
   * @apiName Face Verification
   * @apiGroup Verification
   *
   * @apiParam {String} enrollmentIdentifier
   * @apiParam {String} sessionId
   *
   * @ignore
   */
  app.put(
    '/verify/face/:enrollmentIdentifier',
    passport.authenticate('jwt', { session: false }),
    wrapAsync(async (req, res) => {
      const { user, log, params, body: payload, isE2ERunning } = req
      const { enrollmentIdentifier } = params
      let enrollmentResult
<<<<<<< HEAD

      // checking if request aborted to handle cases when connection is slow
      // and facemap / images were uploaded more that 30sec cousing timeout
      if (req.aborted) {
        return
      }

=======
>>>>>>> d766367e
      try {
        const { disableFaceVerification, allowDuplicatedFaceRecords, claimQueueAllowed } = conf
        const enrollmentProcessor = createEnrollmentProcessor(storage)

        await enrollmentProcessor.validate(user, enrollmentIdentifier, payload)

        req.checkConnection() //check if user request aborted
        // if user is already verified, we're skipping enroillment logic
        if (user.isVerified || disableFaceVerification || allowDuplicatedFaceRecords || isE2ERunning) {
          // creating enrollment session manually for this user
          const enrollmentSession = enrollmentProcessor.createEnrollmentSession(user, log)
          // to access user's session reference in the Gun
          const { sessionRef } = enrollmentSession.initialize(payload)

          // immediately publishing isEnrolled to subscribers
          sessionRef.put({ isDuplicate: false, isLive: true, isEnrolled: true })
          enrollmentResult = { success: true, enrollmentResult: { isVerified: true, alreadyEnrolled: true } }

          // when FR is enabled and user is already verified,
          // we need to make sure to whitelist him,
          // maybe we changed the whitelisting contract and
          // he is no longer whitelisted there,
          // so we trust that we already whitelisted him in the past
          // and whitelist him again in the new contract
          try {
            // in the session's lifecycle onEnrollmentCompleted() is called
            // after enrollment was successfull
            // it whitelists user in the wallet and updates Gun's session
            // here we're calling it manually as we've skipped enroll()
            req.checkConnection() //check if user request aborted
            await enrollmentSession.onEnrollmentCompleted()
          } catch (exception) {
            // also we should try...catch manually,
            // on failure call call onEnrollmentFailed()
            // for set non-whitelistened and error in the Gun's session
            enrollmentSession.onEnrollmentFailed(exception)
            // and rethrow exception for return { success: false } JSON response
            throw exception
          }
        } else {
          const isApprovedToClaim = ['approved', 'whitelisted'].includes(get(user, 'claimQueue.status'))

          // only approved users can do the process
          if (claimQueueAllowed > 0 && false === isApprovedToClaim) {
            throw new Error('User not approved to claim, not in queue or still pending')
          }
<<<<<<< HEAD
=======
          req.checkConnection() //check if user request aborted
>>>>>>> d766367e
          enrollmentResult = await enrollmentProcessor.enroll(user, enrollmentIdentifier, payload, log)
        }
      } catch (exception) {
        const { message } = exception

        log.error('Face verification error:', message, exception, { enrollmentIdentifier })
        res.status(400).json({ success: false, error: message })
        return
      }

      res.json(enrollmentResult)
    })
  )

  /**
   * @api {post} /verify/sendotp Sends OTP
   * @apiName Send OTP
   * @apiGroup Verification
   *
   * @apiParam {UserRecord} user
   *
   * @apiSuccess {Number} ok
   * @ignore
   */
  app.post(
    '/verify/sendotp',
    requestRateLimiter(),
    passport.authenticate('jwt', { session: false }),
    wrapAsync(async (req, res, next) => {
      const { user, body } = req
      const log = req.log

      log.info('otp request:', { user, body })

      const mobile = body.user.mobile || user.otp.mobile
      const hashedMobile = sha3(mobile)
      let userRec: UserRecord = defaults(body.user, user, { identifier: user.loggedInAs })

      const savedMobile = user.mobile

      if (conf.allowDuplicateUserData === false && (await storage.isDupUserData({ mobile: hashedMobile }))) {
        return res.json({ ok: 0, error: 'mobile_already_exists' })
      }

      log.debug('sending otp:', user.loggedInAs)

      if (!userRec.smsValidated || hashedMobile !== savedMobile) {
        let code

        if (['production', 'staging'].includes(conf.env)) {
          code = await sendOTP({ mobile })
        }
        const expirationDate = Date.now() + +conf.otpTtlMinutes * 60 * 1000
        log.debug('otp sent:', user.loggedInAs, code)
        await storage.updateUser({
          identifier: user.loggedInAs,
          otp: {
            ...(userRec.otp || {}),
            code,
            expirationDate,
            mobile
          }
        })
      }

      res.json({ ok: 1 })
    })
  )

  /**
   * @api {post} /verify/mobile Verify mobile data code
   * @apiName OTP Code
   * @apiGroup Verification
   *
   * @apiParam {Object} verificationData
   *
   * @apiSuccess {Number} ok
   * @apiSuccess {Claim} attestation
   * @ignore
   */
  app.post(
    '/verify/mobile',
    passport.authenticate('jwt', { session: false }),
    onlyInEnv('production', 'staging'),
    wrapAsync(async (req, res, next) => {
      const log = req.log
      const { user, body } = req
      const verificationData: { otp: string } = body.verificationData
      const tempSavedMobile = user.otp && user.otp.mobile
      const hashedNewMobile = sha3(tempSavedMobile)
      const currentMobile = user.mobile

      log.debug('mobile verified', { user, verificationData })

      if (!user.smsValidated || currentMobile !== hashedNewMobile) {
        let verified = await verifier.verifyMobile({ identifier: user.loggedInAs }, verificationData).catch(e => {
          log.warn('mobile verification failed:', { e })

          res.status(400).json({ ok: 0, error: 'OTP FAILED', message: e.message })

          return false
        })

        if (verified === false) return

        let updIndexPromise
        if (currentMobile && currentMobile !== hashedNewMobile) {
          updIndexPromise = Promise.all([
            gunPublic.removeUserFromIndex('mobile', currentMobile),
            gunPublic.addUserToIndex('mobile', tempSavedMobile, user)
          ])
        }
        await Promise.all([
          updIndexPromise,
          user.mauticId && Mautic.updateContact(user.mauticId, { mobile: tempSavedMobile }),
          storage.updateUser({
            identifier: user.loggedInAs,
            smsValidated: true,
            mobile: hashedNewMobile
          }),
          storage.model.updateOne({ identifier: user.loggedInAs }, { $unset: { 'otp.mobile': true } })
        ])
      }

      const signedMobile = await gunPublic.signClaim(user.profilePubkey, { hasMobile: tempSavedMobile })

      res.json({ ok: 1, attestation: signedMobile })
    })
  )
  /**
   * @api {post} /verify/registration Verify user registration status
   * @apiName Verify Registration Status
   * @apiGroup Verification
   * @apiSuccess {Number} ok
   * @ignore
   */
  app.post(
    '/verify/registration',
    passport.authenticate('jwt', { session: false }),
    wrapAsync(async (req, res, next) => {
      const user = req.user
      res.json({ ok: user && user.createdDate ? 1 : 0 })
    })
  )
  /**
   * @api {post} /verify/topwallet Tops Users Wallet if needed
   * @apiName Top Wallet
   * @apiGroup Verification
   *
   * @apiParam {LoggedUser} user
   *
   * @apiSuccess {Number} ok
   * @ignore
   */
  app.post(
    '/verify/topwallet',
    passport.authenticate('jwt', { session: false }),
    wrapAsync(async (req, res, next) => {
      const log = req.log
      const user: LoggedUser = req.user
      // check if user send ether out of the good dollar system
      let isUserSendEtherOutOfSystem = false
      try {
        const { result = [] } = await fuseapi.getTxList({
          address: user.gdAddress,
          page: 1,
          offset: 10,
          filterby: 'from'
        })
        isUserSendEtherOutOfSystem = result.some(r => Number(r.value) > 0)
      } catch (e) {
        log.error('Check user transactions error', e.message, e)
      }

      if (isUserSendEtherOutOfSystem) {
        log.warn('User send ether out of system')

        return res.json({
          ok: 0,
          sendEtherOutOfSystem: true
        })
      }

      //allow topping once a day
      await storage.updateUser({ identifier: user.loggedInAs, lastTopWallet: new Date().toISOString() })
      let txRes = await AdminWallet.topWallet(user.gdAddress, user.lastTopWallet)
        .then(tx => {
          log.debug('topping wallet tx', { walletaddress: user.gdAddress, tx })
          return { ok: 1 }
        })
        .catch(async exception => {
          const { message } = exception
          log.error('Failed top wallet tx', message, exception)
          //restore last top wallet in case of error
          await storage.updateUser({ identifier: user.loggedInAs, lastTopWallet: user.lastTopWallet })

          return { ok: -1, error: message }
        })
      log.info('topping wallet', { txRes, loggedInAs: user.loggedInAs, adminBalance: await AdminWallet.getBalance() })

      res.json(txRes)
    })
  )

  /**
   * @api {post} /verify/email Send verification email endpoint
   * @apiName Send Email
   * @apiGroup Verification
   *
   * @apiParam {UserRecord} user
   *
   * @apiSuccess {Number} ok
   * @ignore
   */
  app.post(
    '/verify/sendemail',
    requestRateLimiter(),
    passport.authenticate('jwt', { session: false }),
    wrapAsync(async (req, res) => {
      let runInEnv = ['production', 'staging', 'test'].includes(conf.env)
      const log = req.log

      const { user, body } = req
      const { email } = body.user
      let { tempMauticId } = user.otp || {}

      //merge user details for use by mautic
      const { email: currentEmail, mauticId } = user
      let userRec: UserRecord = defaults(body.user, user)
      const isEmailChanged = currentEmail && currentEmail !== email

      if (conf.allowDuplicateUserData === false && (await storage.isDupUserData({ email }))) {
        return res.json({ ok: 0, error: 'Email already exists, please use a different one' })
      }

      let code
      if (runInEnv === true && conf.skipEmailVerification === false) {
        let currentMauticId = mauticId || tempMauticId

        if (currentMauticId && !isEmailChanged) {
          const isMauticIdExists = await Mautic.contactExists(currentMauticId)

          if (!isMauticIdExists) {
            currentMauticId = null
          }
        }

        if (!currentMauticId || isEmailChanged) {
          const mauticContact = await Mautic.createContact(userRec)

          tempMauticId = get(mauticContact, 'contact.id')
          // otp might be undefined so we use spread operator instead of userRec.otp.tempId=
          userRec.otp = {
            ...(userRec.otp || {}),
            tempMauticId
          }

          log.debug('created new user mautic contact', userRec)
        }

        code = generateOTP(6)

        if (!user.isEmailConfirmed || isEmailChanged) {
          try {
            await Mautic.sendVerificationEmail(
              {
                ...userRec,
                mauticId: tempMauticId || mauticId
              },
              code
            )
            log.debug('sent new user email validation code', code)
          } catch (e) {
            log.error('failed sending email verification to user:', e.message, e, { userRec, code })
            throw e
          }
        }
      }

      // updates/adds user with the emailVerificationCode to be used for verification later and with mauticId
      await storage.updateUser({
        identifier: user.identifier,
        emailVerificationCode: code,
        otp: {
          ...(userRec.otp || {}),
          email
        }
      })

      res.json({ ok: 1 })
    })
  )

  /**
   * @api {post} /verify/email Verify email code
   * @apiName Email
   * @apiGroup Verification
   *
   * @apiParam {Object} verificationData
   * @apiParam {String} verificationData.code
   *
   * @apiSuccess {Number} ok
   * @apiSuccess {Claim} attestation
   * @ignore
   */
  app.post(
    '/verify/email',
    passport.authenticate('jwt', { session: false }),
    wrapAsync(async (req, res, next) => {
      let runInEnv = ['production', 'staging', 'test'].includes(conf.env)

      const log = req.log
      const { user, body } = req
      const verificationData: { code: string } = body.verificationData
      const tempSavedEmail = user.otp && user.otp.email
      const hashedNewEmail = sha3(tempSavedEmail)
      const tempSavedMauticId = user.otp && user.otp.tempMauticId
      const currentEmail = user.email

      log.debug('email verified', { user, body, verificationData, tempSavedMauticId, tempSavedEmail, currentEmail })

      if (!user.isEmailConfirmed || currentEmail !== hashedNewEmail) {
        if (runInEnv && conf.skipEmailVerification === false)
          await verifier.verifyEmail({ identifier: user.loggedInAs }, verificationData)

        const updateUserUbj = {
          identifier: user.loggedInAs,
          isEmailConfirmed: true,
          email: hashedNewEmail
        }

        if (user.mauticId) {
          await Promise.all([
            Mautic.deleteContact({
              mauticId: tempSavedMauticId
            }),
            Mautic.updateContact(user.mauticId, { email: tempSavedEmail })
          ])
        } else {
          updateUserUbj.mauticId = tempSavedMauticId
        }

        //update indexes, if new user, indexes are set in /adduser
        if (currentEmail && currentEmail !== tempSavedEmail) {
          gunPublic.removeUserFromIndex('email', currentEmail)
          gunPublic.addUserToIndex('email', tempSavedEmail, user)
        }
        const [, , signedEmail] = await Promise.all([
          storage.model.updateOne(
            { identifier: user.loggedInAs },
            { $unset: { 'otp.email': 1, 'otp.tempMauticId': 1 } }
          ),
          storage.updateUser(updateUserUbj),
          gunPublic.signClaim(req.user.profilePubkey, { hasEmail: hashedNewEmail })
        ])

        return res.json({ ok: 1, attestation: signedEmail })
      }

      return res.json({ ok: 0, error: 'nothing to do' })
    })
  )

  /**
   * @api {get} /verify/w3/email Verify email to be equal with email provided by token from web3
   * @apiName Web3 Email Verify
   * @apiGroup Verification
   *
   * @apiParam {String} email
   * @apiParam {String} token
   *
   * @apiSuccess {Number} ok
   * @apiSuccess {String} message
   * @ignore
   */
  app.post(
    '/verify/w3/email',
    passport.authenticate('jwt', { session: false }),
    wrapAsync(async (req, res, next) => {
      const log = req.log

      const { body, user: currentUser } = req
      const email: string = body.email
      const token: string = body.token

      if (!email || !token) {
        log.warn('email and w3Token is required', { email, token })

        return res.status(422).json({
          ok: -1,
          message: 'email and w3Token is required'
        })
      }

      let w3User

      try {
        w3User = await W3Helper.getUser(token)
      } catch (e) {
        log.error('Fetch web3 user error', e.message, e)
      }

      let status = 422
      const responsePayload = {
        ok: -1,
        message: 'Wrong web3 token or email'
      }

      if (w3User && w3User.email === email) {
        currentUser.email = w3User.email
        const mauticContact = await Mautic.createContact(currentUser)
        const mauticId = mauticContact.contact.id
        await storage.updateUser({
          identifier: currentUser.loggedInAs,
          mauticId,
          email,
          otp: { ...currentUser.otp, email },
          isEmailConfirmed: true
        })

        responsePayload.ok = 1
        delete responsePayload.message

        status = 200
      }

      res.status(status).json(responsePayload)
    })
  )

  /**
   * @api {get} /verify/w3/logintoken get W3 login token for current user
   * @apiName Get W3 Login Token
   * @apiGroup Verification
   *
   * @apiSuccess {Number} ok
   * @apiSuccess {String} loginToken
   * @ignore
   */
  app.get(
    '/verify/w3/logintoken',
    passport.authenticate('jwt', { session: false }),
    wrapAsync(async (req, res, next) => {
      const { user } = req
      const logger = req.log

      if (conf.enableInvites === false) res.json({ ok: 0, message: 'invites disabled' })

      //we no longer hold user email so can't call updateW3Record outside signup
      //const w3Record = await addUserSteps.updateW3Record(user, logger) //make sure w3 registration was done
      // let loginToken = w3Record.loginToken
      let loginToken = user.loginToken

      //we no longer hold user email so can't call getLoginOrWalletToken outside signup
      // if (!loginToken) {
      //   const w3Data = await W3Helper.getLoginOrWalletToken(user)

      //   if (w3Data && w3Data.login_token) {
      //     loginToken = w3Data.login_token

      //     storage.updateUser({ ...user, loginToken })
      //   }
      // }

      logger.info('loginToken', { loginToken })

      res.json({
        ok: +Boolean(loginToken),
        loginToken
      })
    })
  )

  /**
   * @api {get} /verify/bonuses check if there is available bonuses to charge on user's wallet and do it
   * @apiName Web3 Charge Bonuses
   * @apiGroup Verification
   *
   * @apiSuccess {Number} ok
   * @ignore
   */
  app.get(
    '/verify/w3/bonuses',
    passport.authenticate('jwt', { session: false }),
    wrapAsync(async (req, res, next) => {
      const log = req.log

      const { user: currentUser } = req

      if (conf.enableInvites === false) res.json({ ok: 0, message: 'invites disabled' })

      const isUserWhitelisted = await AdminWallet.isVerified(currentUser.gdAddress)

      log.info('currentUser', { currentUser })
      log.info('isUserWhitelisted', { isUserWhitelisted })

      if (!isUserWhitelisted) {
        return res.status(200).json({
          ok: 0,
          message: 'User should be verified to get bonuses'
        })
      }

      let wallet_token = currentUser.w3Token

      log.info('wallet token from user rec', { wallet_token })

      /* we no longer hold user email, so we cant call getLoginOrWalletToken not in signup
      if (!wallet_token) {
        const w3Data = await W3Helper.getLoginOrWalletToken(currentUser)

        log.info('wallet token response data from w3 site', { w3Data })
        log.info('wallet token from w3 site', { walletToken: w3Data && w3Data.wallet_token })

        if (w3Data && w3Data.wallet_token) {
          wallet_token = w3Data.wallet_token

          storage.updateUser({ identifier: currentUser.loggedInAs, w3Token: w3Data.wallet_token })
        }
      }*/

      if (!wallet_token) {
        return res.status(400).json({
          ok: -1,
          message: 'Missed W3 token'
        })
      }

      const isQueueLocked = await txManager.isLocked(currentUser.gdAddress)

      log.info('Is Queue Locked', { isQueueLocked })

      if (isQueueLocked) {
        return res.status(200).json({
          ok: 1,
          message: 'The bonuses are in minting process'
        })
      }

      //start lock before checking bonus status to prevent race condition
      const { release, fail } = await txManager.lock(currentUser.gdAddress, 0)

      const w3User = await W3Helper.getUser(wallet_token).catch(e => {
        log.error('failed fetching w3 user', e.message, e, { wallet_token, currentUser })
        return false
      })

      if (!w3User) {
        release()

        return res.status(400).json({
          ok: -1,
          message: 'Missed bonuses data'
        })
      }

      const bonus = w3User.bonus
      const redeemedBonus = w3User.redeemed_bonus
      const toRedeem = +bonus - +redeemedBonus

      if (toRedeem <= 0) {
        release()

        return res.status(200).json({
          ok: 1,
          message: 'There is no bonuses yet'
        })
      }

      const toRedeemInWei = gdToWei(toRedeem)

      log.debug('user address and bonus', {
        address: currentUser.gdAddress,
        bonus: toRedeem,
        bonusInWei: toRedeemInWei
      })

      // initiate smart contract to send bonus to user
      AdminWallet.redeemBonuses(currentUser.gdAddress, toRedeemInWei, {
        onTransactionHash: hash => {
          log.info('Bonus redeem - hash created', { currentUser, hash })
        },
        onReceipt: async r => {
          log.info('Bonus redeem - receipt received', r)

          await W3Helper.informW3ThatBonusCharged(toRedeem, wallet_token)

          release()
        },
        onError: e => {
          log.error('Bonuses charge failed', e.message, e, { currentUser })

          fail()

          return res.status(400).json({
            ok: -1,
            message: 'Failed to redeem bonuses for user'
          })
        }
      })

      return res.status(200).json({
        ok: 1
      })
    })
  )

  /**
   * @api {get} /verify/phase get release/phase version number
   * @apiName Get Phase VErsion Number
   * @apiGroup Verification
   *
   * @apiSuccess {Number} phase
   * @apiSuccess {Boolean} success
   * @ignore
   */
  app.get('/verify/phase', (_, res) => {
    const { phase } = conf

    res.json({ success: true, phase })
    res.end()
  })
}

export default setup<|MERGE_RESOLUTION|>--- conflicted
+++ resolved
@@ -124,7 +124,6 @@
       const { user, log, params, body: payload, isE2ERunning } = req
       const { enrollmentIdentifier } = params
       let enrollmentResult
-<<<<<<< HEAD
 
       // checking if request aborted to handle cases when connection is slow
       // and facemap / images were uploaded more that 30sec cousing timeout
@@ -132,15 +131,12 @@
         return
       }
 
-=======
->>>>>>> d766367e
       try {
         const { disableFaceVerification, allowDuplicatedFaceRecords, claimQueueAllowed } = conf
         const enrollmentProcessor = createEnrollmentProcessor(storage)
 
         await enrollmentProcessor.validate(user, enrollmentIdentifier, payload)
 
-        req.checkConnection() //check if user request aborted
         // if user is already verified, we're skipping enroillment logic
         if (user.isVerified || disableFaceVerification || allowDuplicatedFaceRecords || isE2ERunning) {
           // creating enrollment session manually for this user
@@ -163,7 +159,6 @@
             // after enrollment was successfull
             // it whitelists user in the wallet and updates Gun's session
             // here we're calling it manually as we've skipped enroll()
-            req.checkConnection() //check if user request aborted
             await enrollmentSession.onEnrollmentCompleted()
           } catch (exception) {
             // also we should try...catch manually,
@@ -180,10 +175,7 @@
           if (claimQueueAllowed > 0 && false === isApprovedToClaim) {
             throw new Error('User not approved to claim, not in queue or still pending')
           }
-<<<<<<< HEAD
-=======
-          req.checkConnection() //check if user request aborted
->>>>>>> d766367e
+
           enrollmentResult = await enrollmentProcessor.enroll(user, enrollmentIdentifier, payload, log)
         }
       } catch (exception) {
