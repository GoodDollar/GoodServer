// @flow
import { Router } from 'express'
import passport from 'passport'
import { get, defaults } from 'lodash'
import moment from 'moment'
import { sha3 } from 'web3-utils'
import type { LoggedUser, StorageAPI, UserRecord, VerificationAPI } from '../../imports/types'
import AdminWallet from '../blockchain/AdminWallet'
import { onlyInEnv, wrapAsync } from '../utils/helpers'
import requestRateLimiter from '../utils/requestRateLimiter'
import fuseapi from '../utils/fuseapi'
import { sendOTP, generateOTP } from '../../imports/otp'
import conf from '../server.config'
import { GunDBPublic } from '../gun/gun-middleware'
import { Mautic } from '../mautic/mauticAPI'
import W3Helper from '../utils/W3Helper'
import gdToWei from '../utils/gdToWei'
import txManager from '../utils/tx-manager'
import addUserSteps from '../storage/addUserSteps'

import createEnrollmentProcessor from './processor/EnrollmentProcessor.js'

const setup = (app: Router, verifier: VerificationAPI, storage: StorageAPI) => {
  /**
   * @api {delete} /verify/face/:enrollmentIdentifier Enqueue users face for disposal since 24th
   * @apiName Dispose Face
   * @apiGroup Verification
   *
   * @apiParam {String} enrollmentIdentifier
   * @apiParam {String} signature
   *
   * @ignore
   */
  app.delete(
    '/verify/face/:enrollmentIdentifier',
    passport.authenticate('jwt', { session: false }),
    wrapAsync(async (req, res) => {
      const { params, query, log, user } = req
      const { enrollmentIdentifier } = params
      const { signature } = query

      try {
        const processor = createEnrollmentProcessor(storage)
        await processor.enqueueDisposal(enrollmentIdentifier, signature, log)
      } catch (exception) {
        const { message } = exception
        log.error('delete face record failed:', { message, exception, enrollmentIdentifier, user })
        res.status(400).json({ success: false, error: message })
        return
      }

      res.json({ success: true })
    })
  )

  /**
   * @api {put} /verify/:enrollmentIdentifier Verify users face
   * @apiName Face Verification
   * @apiGroup Verification
   *
   * @apiParam {String} enrollmentIdentifier
   * @apiParam {String} sessionId
   *
   * @ignore
   */
  app.put(
    '/verify/face/:enrollmentIdentifier',
    passport.authenticate('jwt', { session: false }),
    wrapAsync(async (req, res) => {
      const { user, log, params, body: payload, isE2ERunning } = req
      const { enrollmentIdentifier } = params
      let enrollmentResult

      try {
        const { skipFaceVerification, claimQueueAllowed } = conf
        const enrollmentProcessor = createEnrollmentProcessor(storage)

        enrollmentProcessor.validate(user, enrollmentIdentifier, payload)

        // if user is already verified, we're skipping enroillment logic
        if (user.isVerified || skipFaceVerification || isE2ERunning) {
          // creating enrollment session manually for this user
          const enrollmentSession = enrollmentProcessor.createEnrollmentSession(user, log)
          // to access user's session reference in the Gun
          const { sessionRef } = enrollmentSession.initialize(payload)

          // immediately publishing isEnrolled to subscribers
          sessionRef.put({ isDuplicate: false, isLive: true, isEnrolled: true })
          enrollmentResult = { success: true, enrollmentResult: { isVerified: true, alreadyEnrolled: true } }

          // when FR is enabled and user is already verified,
          // we need to make sure to whitelist him,
          // maybe we changed the whitelisting contract and
          // he is no longer whitelisted there,
          // so we trust that we already whitelisted him in the past
          // and whitelist him again in the new contract
          if (!skipFaceVerification) {
            // checking for skipFaceVerification only
            // because on automated tests runs user also should be whitelisted
            try {
              // in the session's lifecycle onEnrollmentCompleted() is called
              // after enrollment was successfull
              // it whitelists user in the wallet and updates Gun's session
              // here we're calling it manually as we've skipped enroll()
              await enrollmentSession.onEnrollmentCompleted()
            } catch (exception) {
              // also we should try...catch manually,
              // on failure call call onEnrollmentFailed()
              // for set non-whitelistened and error in the Gun's session
              enrollmentSession.onEnrollmentFailed(exception)
              // and rethrow exception for return { success: false } JSON response
              throw exception
            }
          }
        } else {
          const isApprovedToClaim = ['approved', 'whitelisted'].includes(get(user, 'claimQueue.status'))
          
          // only approved users can do the process
          if (claimQueueAllowed > 0 && false === isApprovedToClaim) {
            throw new Error('User not approved to claim, not in queue or still pending')
          }
            
          enrollmentResult = await enrollmentProcessor.enroll(user, enrollmentIdentifier, payload, log)
        }
      } catch (exception) {
        const { message } = exception

        log.error('Face verification error:', { message, exception, enrollmentIdentifier })
        res.status(400).json({ success: false, error: message })
        return
      }

      res.json(enrollmentResult)
    })
  )

  /**
   * @api {post} /verify/sendotp Sends OTP
   * @apiName Send OTP
   * @apiGroup Verification
   *
   * @apiParam {UserRecord} user
   *
   * @apiSuccess {Number} ok
   * @ignore
   */
  app.post(
    '/verify/sendotp',
    requestRateLimiter(),
    passport.authenticate('jwt', { session: false }),
    onlyInEnv('production', 'staging'),
    wrapAsync(async (req, res, next) => {
      const { user, body } = req
      const log = req.log

      log.info('otp request:', { user, body })

      const mobile = body.user.mobile || user.otp.mobile
<<<<<<< HEAD
      const hashedMobile = sha3(mobile)
      let userRec: UserRecord = _.defaults(body.user, user, { identifier: user.loggedInAs })
=======

      let userRec: UserRecord = defaults(body.user, user, { identifier: user.loggedInAs })
>>>>>>> 0457aaea
      const savedMobile = user.mobile

      if (conf.allowDuplicateUserData === false && (await storage.isDupUserData({ mobile: hashedMobile }))) {
        return res.json({ ok: 0, error: 'mobile_already_exists' })
      }

      log.debug('sending otp:', user.loggedInAs)

      if (!userRec.smsValidated || hashedMobile !== savedMobile) {
        const [, code] = await sendOTP({ mobile })
        const expirationDate = Date.now() + +conf.otpTtlMinutes * 60 * 1000
        log.debug('otp sent:', user.loggedInAs, code)
        await storage.updateUser({
          identifier: user.loggedInAs,
          otp: {
            ...userRec.otp,
            code,
            expirationDate,
            mobile
          }
        })
      }

      res.json({ ok: 1 })
    })
  )

  /**
   * @api {post} /verify/mobile Verify mobile data code
   * @apiName OTP Code
   * @apiGroup Verification
   *
   * @apiParam {Object} verificationData
   *
   * @apiSuccess {Number} ok
   * @apiSuccess {Claim} attestation
   * @ignore
   */
  app.post(
    '/verify/mobile',
    passport.authenticate('jwt', { session: false }),
    onlyInEnv('production', 'staging'),
    wrapAsync(async (req, res, next) => {
      const log = req.log
      const { user, body } = req
      const verificationData: { otp: string } = body.verificationData
      const tempSavedMobile = user.otp && user.otp.mobile
      const hashedNewMobile = sha3(tempSavedMobile)
      const currentMobile = user.mobile

      log.debug('mobile verified', { user, verificationData })

      if (!user.smsValidated || currentMobile !== hashedNewMobile) {
        let verified = await verifier.verifyMobile({ identifier: user.loggedInAs }, verificationData).catch(e => {
          log.warn('mobile verification failed:', { e })

          res.json(400, { ok: 0, error: 'OTP FAILED', message: e.message })

          return false
        })

        if (verified === false) return

        await storage.updateUser({
          identifier: user.loggedInAs,
          smsValidated: true,
          mobile: hashedNewMobile,
          'otp.mobile': undefined
        })
        if (currentMobile && currentMobile !== hashedNewMobile) {
          storage.removeUserFromIndex('mobile', currentMobile)
          storage.addUserToIndex('mobile', tempSavedMobile, user)
        }
      }

      const signedMobile = await GunDBPublic.signClaim(user.profilePubkey, { hasMobile: tempSavedMobile })

      res.json({ ok: 1, attestation: signedMobile })
    })
  )
  /**
   * @api {post} /verify/registration Verify user registration status
   * @apiName Verify Registration Status
   * @apiGroup Verification
   * @apiSuccess {Number} ok
   * @ignore
   */
  app.post(
    '/verify/registration',
    passport.authenticate('jwt', { session: false }),
    wrapAsync(async (req, res, next) => {
      const user = req.user
      res.json({ ok: user && user.createdDate ? 1 : 0 })
    })
  )
  /**
   * @api {post} /verify/topwallet Tops Users Wallet if needed
   * @apiName Top Wallet
   * @apiGroup Verification
   *
   * @apiParam {LoggedUser} user
   *
   * @apiSuccess {Number} ok
   * @ignore
   */
  app.post(
    '/verify/topwallet',
    passport.authenticate('jwt', { session: false }),
    wrapAsync(async (req, res, next) => {
      const log = req.log
      const user: LoggedUser = req.user
      // check if user send ether out of the good dollar system
      let isUserSendEtherOutOfSystem = false
      try {
        const { result = [] } = await fuseapi.getTxList({
          address: user.gdAddress,
          page: 1,
          offset: 10,
          filterby: 'from'
        })
        isUserSendEtherOutOfSystem = result.some(r => Number(r.value) > 0)
      } catch (e) {
        log.error('Check user transactions error', { error: e.message, e })
      }

      if (isUserSendEtherOutOfSystem) {
        log.warn('User send ether out of system')

        return res.json({
          ok: 0,
          sendEtherOutOfSystem: true
        })
      }

      //allow topping once a day
      await storage.updateUser({ identifier: user.loggedInAs, lastTopWallet: new Date().toISOString() })
      let txRes = await AdminWallet.topWallet(user.gdAddress, user.lastTopWallet)
        .then(tx => {
          log.debug('topping wallet tx', { walletaddress: user.gdAddress, tx })
          return { ok: 1 }
        })
        .catch(async e => {
          log.error('Failed top wallet tx', { error: e.message, e })
          //restore last top wallet in case of error
          await storage.updateUser({ identifier: user.loggedInAs, lastTopWallet: user.lastTopWallet })

          return { ok: -1, error: e.message }
        })
      log.info('topping wallet', { txRes, loggedInAs: user.loggedInAs, adminBalance: await AdminWallet.getBalance() })

      res.json(txRes)
    })
  )

  /**
   * @api {post} /verify/email Send verification email endpoint
   * @apiName Send Email
   * @apiGroup Verification
   *
   * @apiParam {UserRecord} user
   *
   * @apiSuccess {Number} ok
   * @ignore
   */
  app.post(
    '/verify/sendemail',
    requestRateLimiter(),
    passport.authenticate('jwt', { session: false }),
    onlyInEnv('production', 'staging', 'test'),
    wrapAsync(async (req, res, next) => {
      const log = req.log

      const { user, body } = req
      const { email } = body.user

      //merge user details for use by mautic
      let userRec: UserRecord = defaults(body.user, user)
      const currentEmail = user.email
      const tempMauticId = user.otp && user.otp.tempMauticId

      if (conf.allowDuplicateUserData === false && (await storage.isDupUserData({ email }))) {
        return res.json({ ok: 0, error: 'Email already exists, please use a different one' })
      }

      if (conf.skipEmailVerification === false) {
        if ((!user.mauticId && !tempMauticId) || (currentEmail && currentEmail !== email)) {
          const mauticContact = await Mautic.createContact(userRec)

          //otp might be undefined so we use spread operator instead of userRec.otp.tempId=
          userRec.otp = {
            ...userRec.otp,
            tempMauticId: mauticContact.contact.fields.all.id
          }
          log.debug('created new user mautic contact', userRec)
        }

        const code = generateOTP(6)
        if (!user.isEmailConfirmed || email !== currentEmail) {
          try {
            await Mautic.sendVerificationEmail(
              {
                ...userRec,
                mauticId: (userRec.otp && userRec.otp.tempMauticId) || userRec.mauticId
              },
              code
            )
            log.debug('sent new user email validation code', code)
          } catch (e) {
            log.error('failed sending email verification to user:', { error: e.message, e, userRec, code })
            throw e
          }
        }

        // updates/adds user with the emailVerificationCode to be used for verification later and with mauticId
        await storage.updateUser({
          identifier: user.identifier,
          mauticId: userRec.mauticId,
          emailVerificationCode: code,
          otp: {
            ...userRec.otp,
            email
          }
        })
      }

      res.json({ ok: 1 })
    })
  )

  /**
   * @api {post} /verify/email Verify email code
   * @apiName Email
   * @apiGroup Verification
   *
   * @apiParam {Object} verificationData
   * @apiParam {String} verificationData.code
   *
   * @apiSuccess {Number} ok
   * @apiSuccess {Claim} attestation
   * @ignore
   */
  app.post(
    '/verify/email',
    passport.authenticate('jwt', { session: false }),
    onlyInEnv('production', 'staging', 'test'),
    wrapAsync(async (req, res, next) => {
      const log = req.log
      const { user, body } = req
      const verificationData: { code: string } = body.verificationData
      const tempSavedEmail = user.otp && user.otp.email
      const hashedNewEmail = sha3(tempSavedEmail)
      const tempSavedMauticId = user.otp && user.otp.tempMauticId
      const currentEmail = user.email

      log.debug('email verified', { user, body, verificationData, tempSavedMauticId, tempSavedEmail, currentEmail })

      if (!user.isEmailConfirmed || currentEmail !== hashedNewEmail) {
        await verifier.verifyEmail({ identifier: user.loggedInAs }, verificationData)

        const updateUserUbj = {
          identifier: user.loggedInAs,
          isEmailConfirmed: true,
          email: hashedNewEmail,
          otp: {
            ...user.otp,
            email: undefined,
            tempMauticId: undefined
          }
        }

        if (user.mauticId) {
          await Promise.all([
            Mautic.deleteContact({
              mauticId: tempSavedMauticId
            }),
            Mautic.updateContact(user.mauticId, { email: tempSavedEmail })
          ])
        } else {
          updateUserUbj.mauticId = tempSavedMauticId
        }

        await storage.updateUser(updateUserUbj)
        //update indexes, if new user, indexes are set in /adduser
        if (currentEmail && currentEmail !== tempSavedEmail) {
          storage.removeUserFromIndex('email', currentEmail)
          storage.addUserToIndex('email', tempSavedEmail, user)
        }
      }

      const signedEmail = await GunDBPublic.signClaim(req.user.profilePubkey, { hasEmail: tempSavedEmail })

      res.json({ ok: 1, attestation: signedEmail })
    })
  )

  /**
   * @api {post} /verify/hanuka-bonus Check hanuka bonus availability
   * @apiName Hanuka Bonus
   * @apiGroup Verification
   *
   * @apiSuccess {Number} ok
   * @ignore
   */
  app.get(
    '/verify/hanuka-bonus',
    passport.authenticate('jwt', { session: false }),
    wrapAsync(async (req, res, next) => {
      const log = req.log
      const { user } = req
      const now = moment().utcOffset('+0200')
      const startHanuka = moment(conf.hanukaStartDate, 'DD/MM/YYYY').utcOffset('+0200')
      const endHanuka = moment(conf.hanukaEndDate, 'DD/MM/YYYY')
        .endOf('day')
        .utcOffset('+0200')

      if (startHanuka.isAfter(now) || now.isAfter(endHanuka)) {
        log.info('That is no the period of Hanuka bonus')

        return res.json({
          ok: 0,
          message: 'That is no the period of Hanuka bonus'
        })
      }

      const currentDayNumber = now.diff(startHanuka, 'days') + 1
      const dayField = `day${currentDayNumber}`

      if (user.hanukaBonus && user.hanukaBonus[dayField]) {
        log.info('The user already get Hanuka bonus today', { date: now, dayNumber: dayField, user })

        return res.json({
          ok: 0,
          message: 'The user already get Hanuka bonus today'
        })
      }

      const bonusInWei = gdToWei(currentDayNumber)

      log.debug('Hanuka Dates/Data for calculations', {
        now,
        currentDayNumber,
        dayField,
        bonusInWei,
        bonus: currentDayNumber
      })

      const { release, fail } = await txManager.lock(user.gdAddress, 0)

      AdminWallet.redeemBonuses(user.gdAddress, bonusInWei, {
        onTransactionHash: hash => {
          if (res.headersSent) {
            log.error('checkHanukaBonus got tx hash but headers already sent', { hash, user })
            return
          }
          return res.status(200).json({
            ok: 1,
            hash
          })
        },
        onReceipt: async r => {
          log.info('Bonus redeem - receipt received', r)

          await storage.updateUser({
            identifier: user.loggedInAs,
            hanukaBonus: {
              ...user.hanukaBonus,
              [dayField]: true
            }
          })

          release()
        },
        onError: e => {
          log.error('Bonuses charge failed', { errMessage: e.message, e, user })

          fail()

          if (!res.headersSent) {
            res.status(400).json({
              ok: -1,
              message: 'The error occurred while trying to send your bonus'
            })
          }
        }
      })
    })
  )

  /**
   * @api {get} /verify/w3/email Verify email to be equal with email provided by token from web3
   * @apiName Web3 Email Verify
   * @apiGroup Verification
   *
   * @apiParam {String} email
   * @apiParam {String} token
   *
   * @apiSuccess {Number} ok
   * @apiSuccess {String} message
   * @ignore
   */
  app.post(
    '/verify/w3/email',
    passport.authenticate('jwt', { session: false }),
    wrapAsync(async (req, res, next) => {
      const log = req.log

      const { body, user: currentUser } = req
      const email: string = body.email
      const token: string = body.token

      if (!email || !token) {
        log.warn('email and w3Token is required', { email, token })

        return res.status(422).json({
          ok: -1,
          message: 'email and w3Token is required'
        })
      }

      let w3User

      try {
        w3User = await W3Helper.getUser(token)
      } catch (e) {
        log.error('Fetch web3 user error', { errMessage: e.message, e })
      }

      let status = 422
      const responsePayload = {
        ok: -1,
        message: 'Wrong web3 token or email'
      }

      if (w3User && w3User.email === email) {
        currentUser.email = w3User.email
        const mauticContact = await Mautic.createContact(currentUser)
        const mauticId = mauticContact.contact.fields.all.id
        await storage.updateUser({
          identifier: currentUser.loggedInAs,
          mauticId,
          email,
          otp: { ...currentUser.otp, email },
          isEmailConfirmed: true
        })

        responsePayload.ok = 1
        delete responsePayload.message

        status = 200
      }

      res.status(status).json(responsePayload)
    })
  )

  /**
   * @api {get} /verify/w3/logintoken get W3 login token for current user
   * @apiName Get W3 Login Token
   * @apiGroup Verification
   *
   * @apiSuccess {Number} ok
   * @apiSuccess {String} loginToken
   * @ignore
   */
  app.get(
    '/verify/w3/logintoken',
    passport.authenticate('jwt', { session: false }),
    wrapAsync(async (req, res, next) => {
      const { user } = req
      const logger = req.log

      if (conf.enableInvites === false) res.json({ ok: 0, message: 'invites disabled' })

      //we no longer hold user email so can't call updateW3Record outside signup
      //const w3Record = await addUserSteps.updateW3Record(user, logger) //make sure w3 registration was done
      // let loginToken = w3Record.loginToken
      let loginToken = user.loginToken

      //we no longer hold user email so can't call getLoginOrWalletToken outside signup
      // if (!loginToken) {
      //   const w3Data = await W3Helper.getLoginOrWalletToken(user)

      //   if (w3Data && w3Data.login_token) {
      //     loginToken = w3Data.login_token

      //     storage.updateUser({ ...user, loginToken })
      //   }
      // }

      logger.info('loginToken', { loginToken })

      res.json({
        ok: +Boolean(loginToken),
        loginToken
      })
    })
  )

  /**
   * @api {get} /verify/bonuses check if there is available bonuses to charge on user's wallet and do it
   * @apiName Web3 Charge Bonuses
   * @apiGroup Verification
   *
   * @apiSuccess {Number} ok
   * @ignore
   */
  app.get(
    '/verify/w3/bonuses',
    passport.authenticate('jwt', { session: false }),
    wrapAsync(async (req, res, next) => {
      const log = req.log

      const { user: currentUser } = req

      if (conf.enableInvites === false) res.json({ ok: 0, message: 'invites disabled' })

      const isUserWhitelisted = await AdminWallet.isVerified(currentUser.gdAddress)

      log.info('currentUser', { currentUser })
      log.info('isUserWhitelisted', { isUserWhitelisted })

      if (!isUserWhitelisted) {
        return res.status(200).json({
          ok: 0,
          message: 'User should be verified to get bonuses'
        })
      }

      AdminWallet.checkHanukaBonus(currentUser, storage).catch(e =>
        log.error('checkHnukaBonus failed', { error: e.message, e })
      )

      let wallet_token = currentUser.w3Token

      log.info('wallet token from user rec', { wallet_token })

      /* we no longer hold user email, so we cant call getLoginOrWalletToken not in signup
      if (!wallet_token) {
        const w3Data = await W3Helper.getLoginOrWalletToken(currentUser)

        log.info('wallet token response data from w3 site', { w3Data })
        log.info('wallet token from w3 site', { walletToken: w3Data && w3Data.wallet_token })

        if (w3Data && w3Data.wallet_token) {
          wallet_token = w3Data.wallet_token

          storage.updateUser({ identifier: currentUser.loggedInAs, w3Token: w3Data.wallet_token })
        }
      }*/

      if (!wallet_token) {
        return res.status(400).json({
          ok: -1,
          message: 'Missed W3 token'
        })
      }

      const isQueueLocked = await txManager.isLocked(currentUser.gdAddress)

      log.info('Is Queue Locked', { isQueueLocked })

      if (isQueueLocked) {
        return res.status(200).json({
          ok: 1,
          message: 'The bonuses are in minting process'
        })
      }

      //start lock before checking bonus status to prevent race condition
      const { release, fail } = await txManager.lock(currentUser.gdAddress, 0)

      const w3User = await W3Helper.getUser(wallet_token).catch(e => {
        log.error('failed fetching w3 user', { errMessage: e.message, e, wallet_token, currentUser })
        return false
      })

      if (!w3User) {
        release()

        return res.status(400).json({
          ok: -1,
          message: 'Missed bonuses data'
        })
      }

      const bonus = w3User.bonus
      const redeemedBonus = w3User.redeemed_bonus
      const toRedeem = +bonus - +redeemedBonus

      if (toRedeem <= 0) {
        release()

        return res.status(200).json({
          ok: 1,
          message: 'There is no bonuses yet'
        })
      }

      const toRedeemInWei = gdToWei(toRedeem)

      log.debug('user address and bonus', {
        address: currentUser.gdAddress,
        bonus: toRedeem,
        bonusInWei: toRedeemInWei
      })

      // initiate smart contract to send bonus to user
      AdminWallet.redeemBonuses(currentUser.gdAddress, toRedeemInWei, {
        onTransactionHash: hash => {
          log.info('Bonus redeem - hash created', { currentUser, hash })
        },
        onReceipt: async r => {
          log.info('Bonus redeem - receipt received', r)

          await W3Helper.informW3ThatBonusCharged(toRedeem, wallet_token)

          release()
        },
        onError: e => {
          log.error('Bonuses charge failed', { errMessage: e.message, e, currentUser })

          fail()

          return res.status(400).json({
            ok: -1,
            message: 'Failed to redeem bonuses for user'
          })
        }
      })

      return res.status(200).json({
        ok: 1
      })
    })
  )
}

export default setup<|MERGE_RESOLUTION|>--- conflicted
+++ resolved
@@ -156,13 +156,9 @@
       log.info('otp request:', { user, body })
 
       const mobile = body.user.mobile || user.otp.mobile
-<<<<<<< HEAD
       const hashedMobile = sha3(mobile)
-      let userRec: UserRecord = _.defaults(body.user, user, { identifier: user.loggedInAs })
-=======
-
       let userRec: UserRecord = defaults(body.user, user, { identifier: user.loggedInAs })
->>>>>>> 0457aaea
+
       const savedMobile = user.mobile
 
       if (conf.allowDuplicateUserData === false && (await storage.isDupUserData({ mobile: hashedMobile }))) {
