--- conflicted
+++ resolved
@@ -127,13 +127,8 @@
       if (!userRec.smsValidated) {
         const [, code] = await sendOTP(body.user)
         const expirationDate = Date.now() + +conf.otpTtlMinutes * 60 * 1000
-<<<<<<< HEAD
-
+        log.debug('otp sent:', user.loggedInAs)
         await storage.updateUser({ identifier: user.loggedInAs, otp: { code, expirationDate } })
-=======
-        log.debug('otp sent:', user.loggedInAs)
-        storage.updateUser({ identifier: user.loggedInAs, otp: { code, expirationDate } })
->>>>>>> 6538b3ce
       }
       res.json({ ok: 1 })
     })
@@ -337,7 +332,7 @@
         const w3User = _w3User.data
 
         if (w3User.email === email) {
-          storage.updateUser({ identifier: currentUser.loggedInAs, isEmailConfirmed: true })
+          await storage.updateUser({ identifier: currentUser.loggedInAs, isEmailConfirmed: true })
 
           responsePayload.ok = 1
           delete responsePayload.message
