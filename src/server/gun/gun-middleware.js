--- conflicted
+++ resolved
@@ -3,13 +3,10 @@
 import SEA from "gun/sea"
 import { get, each } from "lodash"
 import type { StorageAPI, UserRecord } from "../storage/storageAPI"
-<<<<<<< HEAD
+import conf from '../server.config'
 import logger from '../../imports/pino-logger'
 
 const log = logger.child({ from: 'GunDB-Middleware', level: 30 })
-=======
-import conf from '../server.config'
->>>>>>> 9337aed9
 
 const setup = (app) => {
   app.use(Gun.serve);
@@ -32,14 +29,8 @@
         log.trace("Create GoodDollar User", { createres })
         this.user.auth("gooddollar", password,
           async (authres) => {
-<<<<<<< HEAD
             log.trace("Authenticated GunDB user:", authres)
-            // this.user.get("users").map(async (v, k) => console.log({ v: await SEA.decrypt(v, this.user.pair()), k }))
-            // this.setUserDetails("0x0", "www", { fullName: "GoodDollar" })
-=======
-            console.log("Authenticated GunDB user:", authres)
             this.usersCol = this.user.get('users')
->>>>>>> 9337aed9
           })
       })
   }
