--- conflicted
+++ resolved
@@ -1,14 +1,7 @@
 // @flow
 import express, { Router } from 'express'
-<<<<<<< HEAD
-import Gun from "gun"
-import SEA from "gun/sea"
-import { get, each } from "lodash"
-import { type StorageAPI, type UserRecord } from "../../imports/types"
-=======
 import Gun from 'gun'
 import { type StorageAPI, type UserRecord } from '../../imports/types'
->>>>>>> 44c5de4e
 import conf from '../server.config'
 import logger from '../../imports/pino-logger'
 
