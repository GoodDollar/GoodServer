// @flow
import express, { Router } from 'express'
<<<<<<< HEAD
import Gun from "gun"
import SEA from "gun/sea"
import { get, each } from "lodash"
import { type StorageAPI, type UserRecord } from "../../imports/types"
=======
import Gun from 'gun'
import { type StorageAPI, type UserRecord } from '../../imports/types'
>>>>>>> d4a6caad
import conf from '../server.config'
import logger from '../../imports/pino-logger'

const log = logger.child({ from: 'GunDB-Middleware' })

const setup = (app: Router) => {
  app.use(Gun.serve)
  global.Gun = Gun // / make global to `node --inspect` - debug only
  log.info('Done setup GunDB middleware.')
}
class GunDB implements StorageAPI {
  gun: Gun

  user: Gun

  usersCol: Gun

  serverName: string

  init(server: typeof express | null, password: string, name: string) {
    this.gun = Gun({ web: server, file: name })
    this.user = this.gun.user()
    this.serverName = name
<<<<<<< HEAD
    this.user.create("gooddollar", password,
      (createres) => {
        log.trace("Created gundb GoodDollar User", { name })
        this.user.auth("gooddollar", password,
          async (authres) => {
            log.trace("Authenticated GunDB user:", { name })
            this.usersCol = this.user.get('users')
          })
=======
    this.user.create('gooddollar', password, createres => {
      log.trace('Created gundb GoodDollar User', { name })
      this.user.auth('gooddollar', password, async authres => {
        log.trace('Authenticated GunDB user:', { name })
        this.usersCol = this.user.get('users')
>>>>>>> d4a6caad
      })
    })
  }

  async getUser(pubkey: string): Promise<UserRecord> {
    return this.usersCol
      .get('users')
      .get(pubkey)
      .then(u => {
        // eslint-disable-next-line no-param-reassign
        delete u._
        return u
      })
  }

  async addUser(user: UserRecord): Promise<boolean> {
    return this.updateUser(user)
  }

  async updateUser(user: UserRecord): Promise<boolean> {
    const { pubkey } = user
    const isDup = await this.isDupUserData(user)

    if (!isDup) {
      this.usersCol
        .get('users')
        .get(pubkey)
        .put(user)

      if (user.email) {
        const { email } = user
        this.usersCol.get('byemail').put({ [email]: pubkey })
      }

      if (user.mobile) {
        const { mobile } = user
        this.usersCol.get('bymobile').put({ [mobile]: pubkey })
      }

      return true
    }

    return Promise.reject(new Error('Duplicate user information (phone/email)'))
    // this.user.get('users').get(pubkey).secret({...user, jwt})
  }

  async isDupUserData(user: UserRecord) {
    if (user.email) {
      const res = await this.usersCol
        .get('byemail')
        .get(user.email)
        .then()
      if (res && res !== user.pubkey) return true
    }

    if (user.mobile) {
      const res = await this.usersCol
        .get('bymobile')
        .get(user.mobile)
        .then()
      if (res && res !== user.pubkey) return true
    }

    return false
  }

  async deleteUser(user: UserRecord): Promise<boolean> {
    const { pubkey } = user
    const userRecord = await this.usersCol.get(pubkey).then()
    log.info('deleteUser fetched record:', { userRecord })
    if (userRecord.email) {
      this.usersCol
        .get('byemail')
        .get(userRecord.email)
        .put(null)
    }

    if (userRecord.mobile) {
      this.usersCol
        .get('bymobile')
        .get(userRecord.mobile)
        .put(null)
    }

    this.usersCol.get(pubkey).put(null)
    return true
  }
}

const GunDBPublic = new GunDB()
const GunDBPrivate = new GunDB()

GunDBPrivate.init(null, conf.gundbPassword, 'privatedb')

export { setup, GunDBPublic, GunDBPrivate }<|MERGE_RESOLUTION|>--- conflicted
+++ resolved
@@ -1,14 +1,7 @@
 // @flow
 import express, { Router } from 'express'
-<<<<<<< HEAD
-import Gun from "gun"
-import SEA from "gun/sea"
-import { get, each } from "lodash"
-import { type StorageAPI, type UserRecord } from "../../imports/types"
-=======
 import Gun from 'gun'
 import { type StorageAPI, type UserRecord } from '../../imports/types'
->>>>>>> d4a6caad
 import conf from '../server.config'
 import logger from '../../imports/pino-logger'
 
@@ -32,22 +25,11 @@
     this.gun = Gun({ web: server, file: name })
     this.user = this.gun.user()
     this.serverName = name
-<<<<<<< HEAD
-    this.user.create("gooddollar", password,
-      (createres) => {
-        log.trace("Created gundb GoodDollar User", { name })
-        this.user.auth("gooddollar", password,
-          async (authres) => {
-            log.trace("Authenticated GunDB user:", { name })
-            this.usersCol = this.user.get('users')
-          })
-=======
     this.user.create('gooddollar', password, createres => {
       log.trace('Created gundb GoodDollar User', { name })
       this.user.auth('gooddollar', password, async authres => {
         log.trace('Authenticated GunDB user:', { name })
         this.usersCol = this.user.get('users')
->>>>>>> d4a6caad
       })
     })
   }
