--- conflicted
+++ resolved
@@ -181,11 +181,7 @@
     }
     if (this.serverMode === false) {
       log.info('Starting gun as client:', { peers: this.peers })
-<<<<<<< HEAD
-      this.gun = Gun({ peers: this.peers, memory: 25 })
-=======
       this.gun = Gun({ peers: this.peers, memory: 25, file: 'radata-worker' + get(global, 'workerId', '0') })
->>>>>>> ad2d170b
     } else if (s3 && s3.secret) {
       log.info('Starting gun with S3:', { gc_delay, memory })
       this.gun = Gun({
