--- conflicted
+++ resolved
@@ -48,11 +48,8 @@
 TWILIO_AUTH_ID=
 TWILIO_AUTH_TOKEN=
 TWILIO_PHONE_NUMBER=
-<<<<<<< HEAD
 NUMBER_OF_ADMIN_WALLET_ACCOUNTS=1
 #minimum balance in gwei of admin account to be valid
 ADMIN_MIN_BALANCE=
-=======
 #password to sign and encrypt jwt token for market
-MARKET_PASSWORD=
->>>>>>> a7cf7387
+MARKET_PASSWORD=